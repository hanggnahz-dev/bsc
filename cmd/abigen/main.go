--- conflicted
+++ resolved
@@ -200,11 +200,7 @@
 			// Note that the fully qualified library name is the path of its source
 			// file and the library name separated by ":".
 			libPattern := crypto.Keccak256Hash([]byte(name)).String()[2:36] // the first 2 chars are 0x
-<<<<<<< HEAD
-			libs[libPattern] = nameParts[len(nameParts)-1]
-=======
 			libs[libPattern] = typeName
->>>>>>> bed84606
 		}
 	}
 	// Extract all aliases from the flags
