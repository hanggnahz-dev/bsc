// Copyright 2021 The go-ethereum Authors
// This file is part of the go-ethereum library.
//
// The go-ethereum library is free software: you can redistribute it and/or modify
// it under the terms of the GNU Lesser General Public License as published by
// the Free Software Foundation, either version 3 of the License, or
// (at your option) any later version.
//
// The go-ethereum library is distributed in the hope that it will be useful,
// but WITHOUT ANY WARRANTY; without even the implied warranty of
// MERCHANTABILITY or FITNESS FOR A PARTICULAR PURPOSE. See the
// GNU Lesser General Public License for more details.
//
// You should have received a copy of the GNU Lesser General Public License
// along with the go-ethereum library. If not, see <http://www.gnu.org/licenses/>.

// Package catalyst implements the temporary eth1/eth2 RPC integration.
package catalyst

import (
	"errors"
	"fmt"
	"math/big"
	"sync"
	"time"

	"github.com/ethereum/go-ethereum/beacon/engine"
	"github.com/ethereum/go-ethereum/common"
	"github.com/ethereum/go-ethereum/common/hexutil"
	"github.com/ethereum/go-ethereum/core/rawdb"
	"github.com/ethereum/go-ethereum/core/types"
	"github.com/ethereum/go-ethereum/eth"
	"github.com/ethereum/go-ethereum/eth/downloader"
	"github.com/ethereum/go-ethereum/log"
	"github.com/ethereum/go-ethereum/miner"
	"github.com/ethereum/go-ethereum/node"
	"github.com/ethereum/go-ethereum/rpc"
)

// Register adds the engine API to the full node.
func Register(stack *node.Node, backend *eth.Ethereum) error {
	log.Warn("Engine API enabled", "protocol", "eth")
	stack.RegisterAPIs([]rpc.API{
		{
			Namespace:     "engine",
			Service:       NewConsensusAPI(backend),
			Authenticated: true,
		},
	})
	return nil
}

const (
	// invalidBlockHitEviction is the number of times an invalid block can be
	// referenced in forkchoice update or new payload before it is attempted
	// to be reprocessed again.
	invalidBlockHitEviction = 128

	// invalidTipsetsCap is the max number of recent block hashes tracked that
	// have lead to some bad ancestor block. It's just an OOM protection.
	invalidTipsetsCap = 512

	// beaconUpdateStartupTimeout is the time to wait for a beacon client to get
	// attached before starting to issue warnings.
	beaconUpdateStartupTimeout = 30 * time.Second

	// beaconUpdateConsensusTimeout is the max time allowed for a beacon client
	// to send a consensus update before it's considered offline and the user is
	// warned.
	beaconUpdateConsensusTimeout = 2 * time.Minute

	// beaconUpdateWarnFrequency is the frequency at which to warn the user that
	// the beacon client is offline.
	beaconUpdateWarnFrequency = 5 * time.Minute
)

// All methods provided over the engine endpoint.
var caps = []string{
	"engine_forkchoiceUpdatedV1",
	"engine_forkchoiceUpdatedV2",
	"engine_exchangeTransitionConfigurationV1",
	"engine_getPayloadV1",
	"engine_getPayloadV2",
	"engine_getPayloadV3",
	"engine_newPayloadV1",
	"engine_newPayloadV2",
	"engine_newPayloadV3",
	"engine_getPayloadBodiesByHashV1",
	"engine_getPayloadBodiesByRangeV1",
}

type ConsensusAPI struct {
	eth *eth.Ethereum

	remoteBlocks *headerQueue  // Cache of remote payloads received
	localBlocks  *payloadQueue // Cache of local payloads generated

	// The forkchoice update and new payload method require us to return the
	// latest valid hash in an invalid chain. To support that return, we need
	// to track historical bad blocks as well as bad tipsets in case a chain
	// is constantly built on it.
	//
	// There are a few important caveats in this mechanism:
	//   - The bad block tracking is ephemeral, in-memory only. We must never
	//     persist any bad block information to disk as a bug in Geth could end
	//     up blocking a valid chain, even if a later Geth update would accept
	//     it.
	//   - Bad blocks will get forgotten after a certain threshold of import
	//     attempts and will be retried. The rationale is that if the network
	//     really-really-really tries to feed us a block, we should give it a
	//     new chance, perhaps us being racey instead of the block being legit
	//     bad (this happened in Geth at a point with import vs. pending race).
	//   - Tracking all the blocks built on top of the bad one could be a bit
	//     problematic, so we will only track the head chain segment of a bad
	//     chain to allow discarding progressing bad chains and side chains,
	//     without tracking too much bad data.
	invalidBlocksHits map[common.Hash]int           // Ephemeral cache to track invalid blocks and their hit count
	invalidTipsets    map[common.Hash]*types.Header // Ephemeral cache to track invalid tipsets and their bad ancestor
	invalidLock       sync.Mutex                    // Protects the invalid maps from concurrent access

	// Geth can appear to be stuck or do strange things if the beacon client is
	// offline or is sending us strange data. Stash some update stats away so
	// that we can warn the user and not have them open issues on our tracker.
	lastTransitionUpdate time.Time
	lastTransitionLock   sync.Mutex
	lastForkchoiceUpdate time.Time
	lastForkchoiceLock   sync.Mutex
	lastNewPayloadUpdate time.Time
	lastNewPayloadLock   sync.Mutex

	forkchoiceLock sync.Mutex // Lock for the forkChoiceUpdated method
	newPayloadLock sync.Mutex // Lock for the NewPayload method
}

// NewConsensusAPI creates a new consensus api for the given backend.
// The underlying blockchain needs to have a valid terminal total difficulty set.
func NewConsensusAPI(eth *eth.Ethereum) *ConsensusAPI {
	if eth.BlockChain().Config().TerminalTotalDifficulty == nil {
		log.Warn("Engine API started but chain not configured for merge yet")
	}
	api := &ConsensusAPI{
		eth:               eth,
		remoteBlocks:      newHeaderQueue(),
		localBlocks:       newPayloadQueue(),
		invalidBlocksHits: make(map[common.Hash]int),
		invalidTipsets:    make(map[common.Hash]*types.Header),
	}
	eth.Downloader().SetBadBlockCallback(api.setInvalidAncestor)
	go api.heartbeat()

	return api
}

// ForkchoiceUpdatedV1 has several responsibilities:
<<<<<<< HEAD
// If the method is called with an empty head block:
//
//	we return success, which can be used to check if the catalyst mode is enabled
//
// If the total difficulty was not reached:
//
//	we return INVALID
//
// If the finalizedBlockHash is set:
//
//	we check if we have the finalizedBlockHash in our db, if not we start a sync
//
// We try to set our blockchain to the headBlock
// If there are payloadAttributes:
//
//	we try to assemble a block with the payloadAttributes and return its payloadID
func (api *ConsensusAPI) ForkchoiceUpdatedV1(heads beacon.ForkchoiceStateV1, payloadAttributes *beacon.PayloadAttributesV1) (beacon.ForkChoiceResponse, error) {
	log.Trace("Engine API request received", "method", "ForkChoiceUpdated", "head", heads.HeadBlockHash, "finalized", heads.FinalizedBlockHash, "safe", heads.SafeBlockHash)
	if heads.HeadBlockHash == (common.Hash{}) {
		return beacon.ForkChoiceResponse{Status: beacon.SUCCESS.Status, PayloadID: nil}, nil
	}
	if err := api.checkTerminalTotalDifficulty(heads.HeadBlockHash); err != nil {
		if block := api.eth.BlockChain().GetBlockByHash(heads.HeadBlockHash); block == nil {
			// TODO (MariusVanDerWijden) trigger sync
			return beacon.SYNCING, nil
		}
		return beacon.INVALID, err
	}
	// If the finalized block is set, check if it is in our blockchain
	if heads.FinalizedBlockHash != (common.Hash{}) {
		if block := api.eth.BlockChain().GetBlockByHash(heads.FinalizedBlockHash); block == nil {
			// TODO (MariusVanDerWijden) trigger sync
			return beacon.SYNCING, nil
		}
	}
	// SetHead
	if err := api.setHead(heads.HeadBlockHash); err != nil {
		return beacon.INVALID, err
	}
	// Assemble block (if needed). It only works for full node.
=======
//
// We try to set our blockchain to the headBlock.
//
// If the method is called with an empty head block: we return success, which can be used
// to check if the engine API is enabled.
//
// If the total difficulty was not reached: we return INVALID.
//
// If the finalizedBlockHash is set: we check if we have the finalizedBlockHash in our db,
// if not we start a sync.
//
// If there are payloadAttributes: we try to assemble a block with the payloadAttributes
// and return its payloadID.
func (api *ConsensusAPI) ForkchoiceUpdatedV1(update engine.ForkchoiceStateV1, payloadAttributes *engine.PayloadAttributes) (engine.ForkChoiceResponse, error) {
	if payloadAttributes != nil {
		if payloadAttributes.Withdrawals != nil {
			return engine.STATUS_INVALID, engine.InvalidParams.With(errors.New("withdrawals not supported in V1"))
		}
		if api.eth.BlockChain().Config().IsShanghai(api.eth.BlockChain().Config().LondonBlock, payloadAttributes.Timestamp) {
			return engine.STATUS_INVALID, engine.InvalidParams.With(errors.New("forkChoiceUpdateV1 called post-shanghai"))
		}
	}
	return api.forkchoiceUpdated(update, payloadAttributes)
}

// ForkchoiceUpdatedV2 is equivalent to V1 with the addition of withdrawals in the payload attributes.
func (api *ConsensusAPI) ForkchoiceUpdatedV2(update engine.ForkchoiceStateV1, payloadAttributes *engine.PayloadAttributes) (engine.ForkChoiceResponse, error) {
	if payloadAttributes != nil {
		if err := api.verifyPayloadAttributes(payloadAttributes); err != nil {
			return engine.STATUS_INVALID, engine.InvalidParams.With(err)
		}
	}
	return api.forkchoiceUpdated(update, payloadAttributes)
}

func (api *ConsensusAPI) verifyPayloadAttributes(attr *engine.PayloadAttributes) error {
	if !api.eth.BlockChain().Config().IsShanghai(api.eth.BlockChain().Config().LondonBlock, attr.Timestamp) {
		// Reject payload attributes with withdrawals before shanghai
		if attr.Withdrawals != nil {
			return errors.New("withdrawals before shanghai")
		}
	} else {
		// Reject payload attributes with nil withdrawals after shanghai
		if attr.Withdrawals == nil {
			return errors.New("missing withdrawals list")
		}
	}
	return nil
}

func (api *ConsensusAPI) forkchoiceUpdated(update engine.ForkchoiceStateV1, payloadAttributes *engine.PayloadAttributes) (engine.ForkChoiceResponse, error) {
	api.forkchoiceLock.Lock()
	defer api.forkchoiceLock.Unlock()

	log.Trace("Engine API request received", "method", "ForkchoiceUpdated", "head", update.HeadBlockHash, "finalized", update.FinalizedBlockHash, "safe", update.SafeBlockHash)
	if update.HeadBlockHash == (common.Hash{}) {
		log.Warn("Forkchoice requested update to zero hash")
		return engine.STATUS_INVALID, nil // TODO(karalabe): Why does someone send us this?
	}
	// Stash away the last update to warn the user if the beacon client goes offline
	api.lastForkchoiceLock.Lock()
	api.lastForkchoiceUpdate = time.Now()
	api.lastForkchoiceLock.Unlock()

	// Check whether we have the block yet in our database or not. If not, we'll
	// need to either trigger a sync, or to reject this forkchoice update for a
	// reason.
	block := api.eth.BlockChain().GetBlockByHash(update.HeadBlockHash)
	if block == nil {
		// If this block was previously invalidated, keep rejecting it here too
		if res := api.checkInvalidAncestor(update.HeadBlockHash, update.HeadBlockHash); res != nil {
			return engine.ForkChoiceResponse{PayloadStatus: *res, PayloadID: nil}, nil
		}
		// If the head hash is unknown (was not given to us in a newPayload request),
		// we cannot resolve the header, so not much to do. This could be extended in
		// the future to resolve from the `eth` network, but it's an unexpected case
		// that should be fixed, not papered over.
		header := api.remoteBlocks.get(update.HeadBlockHash)
		if header == nil {
			log.Warn("Forkchoice requested unknown head", "hash", update.HeadBlockHash)
			return engine.STATUS_SYNCING, nil
		}
		// If the finalized hash is known, we can direct the downloader to move
		// potentially more data to the freezer from the get go.
		finalized := api.remoteBlocks.get(update.FinalizedBlockHash)

		// Header advertised via a past newPayload request. Start syncing to it.
		// Before we do however, make sure any legacy sync in switched off so we
		// don't accidentally have 2 cycles running.
		if merger := api.eth.Merger(); !merger.TDDReached() {
			merger.ReachTTD()
			api.eth.Downloader().Cancel()
		}
		context := []interface{}{"number", header.Number, "hash", header.Hash()}
		if update.FinalizedBlockHash != (common.Hash{}) {
			if finalized == nil {
				context = append(context, []interface{}{"finalized", "unknown"}...)
			} else {
				context = append(context, []interface{}{"finalized", finalized.Number}...)
			}
		}
		log.Info("Forkchoice requested sync to new head", context...)
		if err := api.eth.Downloader().BeaconSync(api.eth.SyncMode(), header, finalized); err != nil {
			return engine.STATUS_SYNCING, err
		}
		return engine.STATUS_SYNCING, nil
	}
	// Block is known locally, just sanity check that the beacon client does not
	// attempt to push us back to before the merge.
	if block.Difficulty().BitLen() > 0 || block.NumberU64() == 0 {
		var (
			td  = api.eth.BlockChain().GetTd(update.HeadBlockHash, block.NumberU64())
			ptd = api.eth.BlockChain().GetTd(block.ParentHash(), block.NumberU64()-1)
			ttd = api.eth.BlockChain().Config().TerminalTotalDifficulty
		)
		if td == nil || (block.NumberU64() > 0 && ptd == nil) {
			log.Error("TDs unavailable for TTD check", "number", block.NumberU64(), "hash", update.HeadBlockHash, "td", td, "parent", block.ParentHash(), "ptd", ptd)
			return engine.STATUS_INVALID, errors.New("TDs unavailable for TDD check")
		}
		if td.Cmp(ttd) < 0 {
			log.Error("Refusing beacon update to pre-merge", "number", block.NumberU64(), "hash", update.HeadBlockHash, "diff", block.Difficulty(), "age", common.PrettyAge(time.Unix(int64(block.Time()), 0)))
			return engine.ForkChoiceResponse{PayloadStatus: engine.INVALID_TERMINAL_BLOCK, PayloadID: nil}, nil
		}
		if block.NumberU64() > 0 && ptd.Cmp(ttd) >= 0 {
			log.Error("Parent block is already post-ttd", "number", block.NumberU64(), "hash", update.HeadBlockHash, "diff", block.Difficulty(), "age", common.PrettyAge(time.Unix(int64(block.Time()), 0)))
			return engine.ForkChoiceResponse{PayloadStatus: engine.INVALID_TERMINAL_BLOCK, PayloadID: nil}, nil
		}
	}
	valid := func(id *engine.PayloadID) engine.ForkChoiceResponse {
		return engine.ForkChoiceResponse{
			PayloadStatus: engine.PayloadStatusV1{Status: engine.VALID, LatestValidHash: &update.HeadBlockHash},
			PayloadID:     id,
		}
	}
	if rawdb.ReadCanonicalHash(api.eth.ChainDb(), block.NumberU64()) != update.HeadBlockHash {
		// Block is not canonical, set head.
		if latestValid, err := api.eth.BlockChain().SetCanonical(block); err != nil {
			return engine.ForkChoiceResponse{PayloadStatus: engine.PayloadStatusV1{Status: engine.INVALID, LatestValidHash: &latestValid}}, err
		}
	} else if api.eth.BlockChain().CurrentBlock().Hash() == update.HeadBlockHash {
		// If the specified head matches with our local head, do nothing and keep
		// generating the payload. It's a special corner case that a few slots are
		// missing and we are requested to generate the payload in slot.
	} else {
		// If the head block is already in our canonical chain, the beacon client is
		// probably resyncing. Ignore the update.
		log.Info("Ignoring beacon update to old head", "number", block.NumberU64(), "hash", update.HeadBlockHash, "age", common.PrettyAge(time.Unix(int64(block.Time()), 0)), "have", api.eth.BlockChain().CurrentBlock().Number)
		return valid(nil), nil
	}
	api.eth.SetSynced()

	// If the beacon client also advertised a finalized block, mark the local
	// chain final and completely in PoS mode.
	if update.FinalizedBlockHash != (common.Hash{}) {
		if merger := api.eth.Merger(); !merger.PoSFinalized() {
			merger.FinalizePoS()
		}
		// If the finalized block is not in our canonical tree, somethings wrong
		finalBlock := api.eth.BlockChain().GetBlockByHash(update.FinalizedBlockHash)
		if finalBlock == nil {
			log.Warn("Final block not available in database", "hash", update.FinalizedBlockHash)
			return engine.STATUS_INVALID, engine.InvalidForkChoiceState.With(errors.New("final block not available in database"))
		} else if rawdb.ReadCanonicalHash(api.eth.ChainDb(), finalBlock.NumberU64()) != update.FinalizedBlockHash {
			log.Warn("Final block not in canonical chain", "number", block.NumberU64(), "hash", update.HeadBlockHash)
			return engine.STATUS_INVALID, engine.InvalidForkChoiceState.With(errors.New("final block not in canonical chain"))
		}
		// Set the finalized block
		api.eth.BlockChain().SetFinalized(finalBlock.Header())
	}
	// Check if the safe block hash is in our canonical tree, if not somethings wrong
	if update.SafeBlockHash != (common.Hash{}) {
		safeBlock := api.eth.BlockChain().GetBlockByHash(update.SafeBlockHash)
		if safeBlock == nil {
			log.Warn("Safe block not available in database")
			return engine.STATUS_INVALID, engine.InvalidForkChoiceState.With(errors.New("safe block not available in database"))
		}
		if rawdb.ReadCanonicalHash(api.eth.ChainDb(), safeBlock.NumberU64()) != update.SafeBlockHash {
			log.Warn("Safe block not in canonical chain")
			return engine.STATUS_INVALID, engine.InvalidForkChoiceState.With(errors.New("safe block not in canonical chain"))
		}
		// Set the safe block
		api.eth.BlockChain().SetSafe(safeBlock.Header())
	}
	// If payload generation was requested, create a new block to be potentially
	// sealed by the beacon client. The payload will be requested later, and we
	// will replace it arbitrarily many times in between.
>>>>>>> bed84606
	if payloadAttributes != nil {
		args := &miner.BuildPayloadArgs{
			Parent:       update.HeadBlockHash,
			Timestamp:    payloadAttributes.Timestamp,
			FeeRecipient: payloadAttributes.SuggestedFeeRecipient,
			Random:       payloadAttributes.Random,
			Withdrawals:  payloadAttributes.Withdrawals,
		}
		id := args.Id()
		// If we already are busy generating this work, then we do not need
		// to start a second process.
		if api.localBlocks.has(id) {
			return valid(&id), nil
		}
		payload, err := api.eth.Miner().BuildPayload(args)
		if err != nil {
			log.Error("Failed to build payload", "err", err)
			return valid(nil), engine.InvalidPayloadAttributes.With(err)
		}
		api.localBlocks.put(id, payload)
		return valid(&id), nil
	}
	return valid(nil), nil
}

// ExchangeTransitionConfigurationV1 checks the given configuration against
// the configuration of the node.
func (api *ConsensusAPI) ExchangeTransitionConfigurationV1(config engine.TransitionConfigurationV1) (*engine.TransitionConfigurationV1, error) {
	log.Trace("Engine API request received", "method", "ExchangeTransitionConfiguration", "ttd", config.TerminalTotalDifficulty)
	if config.TerminalTotalDifficulty == nil {
		return nil, errors.New("invalid terminal total difficulty")
	}
	// Stash away the last update to warn the user if the beacon client goes offline
	api.lastTransitionLock.Lock()
	api.lastTransitionUpdate = time.Now()
	api.lastTransitionLock.Unlock()

	ttd := api.eth.BlockChain().Config().TerminalTotalDifficulty
	if ttd == nil || ttd.Cmp(config.TerminalTotalDifficulty.ToInt()) != 0 {
		log.Warn("Invalid TTD configured", "geth", ttd, "beacon", config.TerminalTotalDifficulty)
		return nil, fmt.Errorf("invalid ttd: execution %v consensus %v", ttd, config.TerminalTotalDifficulty)
	}
	if config.TerminalBlockHash != (common.Hash{}) {
		if hash := api.eth.BlockChain().GetCanonicalHash(uint64(config.TerminalBlockNumber)); hash == config.TerminalBlockHash {
			return &engine.TransitionConfigurationV1{
				TerminalTotalDifficulty: (*hexutil.Big)(ttd),
				TerminalBlockHash:       config.TerminalBlockHash,
				TerminalBlockNumber:     config.TerminalBlockNumber,
			}, nil
		}
		return nil, errors.New("invalid terminal block hash")
	}
	return &engine.TransitionConfigurationV1{TerminalTotalDifficulty: (*hexutil.Big)(ttd)}, nil
}

// GetPayloadV1 returns a cached payload by id.
func (api *ConsensusAPI) GetPayloadV1(payloadID engine.PayloadID) (*engine.ExecutableData, error) {
	data, err := api.getPayload(payloadID)
	if err != nil {
		return nil, err
	}
	return data.ExecutionPayload, nil
}

// GetPayloadV2 returns a cached payload by id.
func (api *ConsensusAPI) GetPayloadV2(payloadID engine.PayloadID) (*engine.ExecutionPayloadEnvelope, error) {
	return api.getPayload(payloadID)
}

// GetPayloadV3 returns a cached payload by id.
func (api *ConsensusAPI) GetPayloadV3(payloadID engine.PayloadID) (*engine.ExecutionPayloadEnvelope, error) {
	return api.getPayload(payloadID)
}

func (api *ConsensusAPI) getPayload(payloadID engine.PayloadID) (*engine.ExecutionPayloadEnvelope, error) {
	log.Trace("Engine API request received", "method", "GetPayload", "id", payloadID)
	data := api.localBlocks.get(payloadID, true)
	if data == nil {
		return nil, engine.UnknownPayload
	}
	return data, nil
}

// NewPayloadV1 creates an Eth1 block, inserts it in the chain, and returns the status of the chain.
func (api *ConsensusAPI) NewPayloadV1(params engine.ExecutableData) (engine.PayloadStatusV1, error) {
	if params.Withdrawals != nil {
		return engine.PayloadStatusV1{Status: engine.INVALID}, engine.InvalidParams.With(errors.New("withdrawals not supported in V1"))
	}
	return api.newPayload(params, nil)
}

// NewPayloadV2 creates an Eth1 block, inserts it in the chain, and returns the status of the chain.
func (api *ConsensusAPI) NewPayloadV2(params engine.ExecutableData) (engine.PayloadStatusV1, error) {
	if api.eth.BlockChain().Config().IsShanghai(new(big.Int).SetUint64(params.Number), params.Timestamp) {
		if params.Withdrawals == nil {
			return engine.PayloadStatusV1{Status: engine.INVALID}, engine.InvalidParams.With(errors.New("nil withdrawals post-shanghai"))
		}
	} else if params.Withdrawals != nil {
		return engine.PayloadStatusV1{Status: engine.INVALID}, engine.InvalidParams.With(errors.New("non-nil withdrawals pre-shanghai"))
	}
	if api.eth.BlockChain().Config().IsCancun(new(big.Int).SetUint64(params.Number), params.Timestamp) {
		return engine.PayloadStatusV1{Status: engine.INVALID}, engine.InvalidParams.With(errors.New("newPayloadV2 called post-cancun"))
	}
	return api.newPayload(params, nil)
}

// NewPayloadV3 creates an Eth1 block, inserts it in the chain, and returns the status of the chain.
func (api *ConsensusAPI) NewPayloadV3(params engine.ExecutableData, versionedHashes *[]common.Hash) (engine.PayloadStatusV1, error) {
	if !api.eth.BlockChain().Config().IsCancun(new(big.Int).SetUint64(params.Number), params.Timestamp) {
		return engine.PayloadStatusV1{Status: engine.INVALID}, engine.InvalidParams.With(errors.New("newPayloadV3 called pre-cancun"))
	}

	if params.ExcessBlobGas == nil {
		return engine.PayloadStatusV1{Status: engine.INVALID}, engine.InvalidParams.With(errors.New("nil excessBlobGas post-cancun"))
	}
	var hashes []common.Hash
	if versionedHashes != nil {
		hashes = *versionedHashes
	}
	return api.newPayload(params, hashes)
}

func (api *ConsensusAPI) newPayload(params engine.ExecutableData, versionedHashes []common.Hash) (engine.PayloadStatusV1, error) {
	// The locking here is, strictly, not required. Without these locks, this can happen:
	//
	// 1. NewPayload( execdata-N ) is invoked from the CL. It goes all the way down to
	//      api.eth.BlockChain().InsertBlockWithoutSetHead, where it is blocked on
	//      e.g database compaction.
	// 2. The call times out on the CL layer, which issues another NewPayload (execdata-N) call.
	//    Similarly, this also get stuck on the same place. Importantly, since the
	//    first call has not gone through, the early checks for "do we already have this block"
	//    will all return false.
	// 3. When the db compaction ends, then N calls inserting the same payload are processed
	//    sequentially.
	// Hence, we use a lock here, to be sure that the previous call has finished before we
	// check whether we already have the block locally.
	api.newPayloadLock.Lock()
	defer api.newPayloadLock.Unlock()

	log.Trace("Engine API request received", "method", "NewPayload", "number", params.Number, "hash", params.BlockHash)
	block, err := engine.ExecutableDataToBlock(params, versionedHashes)
	if err != nil {
		log.Warn("Invalid NewPayload params", "params", params, "error", err)
		return engine.PayloadStatusV1{Status: engine.INVALID}, nil
	}
	// Stash away the last update to warn the user if the beacon client goes offline
	api.lastNewPayloadLock.Lock()
	api.lastNewPayloadUpdate = time.Now()
	api.lastNewPayloadLock.Unlock()

	// If we already have the block locally, ignore the entire execution and just
	// return a fake success.
	if block := api.eth.BlockChain().GetBlockByHash(params.BlockHash); block != nil {
		log.Warn("Ignoring already known beacon payload", "number", params.Number, "hash", params.BlockHash, "age", common.PrettyAge(time.Unix(int64(block.Time()), 0)))
		hash := block.Hash()
		return engine.PayloadStatusV1{Status: engine.VALID, LatestValidHash: &hash}, nil
	}
	// If this block was rejected previously, keep rejecting it
	if res := api.checkInvalidAncestor(block.Hash(), block.Hash()); res != nil {
		return *res, nil
	}
	// If the parent is missing, we - in theory - could trigger a sync, but that
	// would also entail a reorg. That is problematic if multiple sibling blocks
	// are being fed to us, and even more so, if some semi-distant uncle shortens
	// our live chain. As such, payload execution will not permit reorgs and thus
	// will not trigger a sync cycle. That is fine though, if we get a fork choice
	// update after legit payload executions.
	parent := api.eth.BlockChain().GetBlock(block.ParentHash(), block.NumberU64()-1)
	if parent == nil {
		return api.delayPayloadImport(block)
	}
	// We have an existing parent, do some sanity checks to avoid the beacon client
	// triggering too early
	var (
		ptd  = api.eth.BlockChain().GetTd(parent.Hash(), parent.NumberU64())
		ttd  = api.eth.BlockChain().Config().TerminalTotalDifficulty
		gptd = api.eth.BlockChain().GetTd(parent.ParentHash(), parent.NumberU64()-1)
	)
	if ptd.Cmp(ttd) < 0 {
		log.Warn("Ignoring pre-merge payload", "number", params.Number, "hash", params.BlockHash, "td", ptd, "ttd", ttd)
		return engine.INVALID_TERMINAL_BLOCK, nil
	}
	if parent.Difficulty().BitLen() > 0 && gptd != nil && gptd.Cmp(ttd) >= 0 {
		log.Error("Ignoring pre-merge parent block", "number", params.Number, "hash", params.BlockHash, "td", ptd, "ttd", ttd)
		return engine.INVALID_TERMINAL_BLOCK, nil
	}
	if block.Time() <= parent.Time() {
		log.Warn("Invalid timestamp", "parent", block.Time(), "block", block.Time())
		return api.invalid(errors.New("invalid timestamp"), parent.Header()), nil
	}
	// Another cornercase: if the node is in snap sync mode, but the CL client
	// tries to make it import a block. That should be denied as pushing something
	// into the database directly will conflict with the assumptions of snap sync
	// that it has an empty db that it can fill itself.
	if api.eth.SyncMode() != downloader.FullSync {
		return api.delayPayloadImport(block)
	}
	if !api.eth.BlockChain().HasBlockAndState(block.ParentHash(), block.NumberU64()-1) {
		api.remoteBlocks.put(block.Hash(), block.Header())
		log.Warn("State not available, ignoring new payload")
		return engine.PayloadStatusV1{Status: engine.ACCEPTED}, nil
	}
	log.Trace("Inserting block without sethead", "hash", block.Hash(), "number", block.Number)
	if err := api.eth.BlockChain().InsertBlockWithoutSetHead(block); err != nil {
		log.Warn("NewPayloadV1: inserting block failed", "error", err)

		api.invalidLock.Lock()
		api.invalidBlocksHits[block.Hash()] = 1
		api.invalidTipsets[block.Hash()] = block.Header()
		api.invalidLock.Unlock()

		return api.invalid(err, parent.Header()), nil
	}
	// We've accepted a valid payload from the beacon client. Mark the local
	// chain transitions to notify other subsystems (e.g. downloader) of the
	// behavioral change.
	if merger := api.eth.Merger(); !merger.TDDReached() {
		merger.ReachTTD()
		api.eth.Downloader().Cancel()
	}
	hash := block.Hash()
	return engine.PayloadStatusV1{Status: engine.VALID, LatestValidHash: &hash}, nil
}

// delayPayloadImport stashes the given block away for import at a later time,
// either via a forkchoice update or a sync extension. This method is meant to
// be called by the newpayload command when the block seems to be ok, but some
// prerequisite prevents it from being processed (e.g. no parent, or snap sync).
func (api *ConsensusAPI) delayPayloadImport(block *types.Block) (engine.PayloadStatusV1, error) {
	// Sanity check that this block's parent is not on a previously invalidated
	// chain. If it is, mark the block as invalid too.
	if res := api.checkInvalidAncestor(block.ParentHash(), block.Hash()); res != nil {
		return *res, nil
	}
	// Stash the block away for a potential forced forkchoice update to it
	// at a later time.
	api.remoteBlocks.put(block.Hash(), block.Header())

	// Although we don't want to trigger a sync, if there is one already in
	// progress, try to extend if with the current payload request to relieve
	// some strain from the forkchoice update.
	if err := api.eth.Downloader().BeaconExtend(api.eth.SyncMode(), block.Header()); err == nil {
		log.Debug("Payload accepted for sync extension", "number", block.NumberU64(), "hash", block.Hash())
		return engine.PayloadStatusV1{Status: engine.SYNCING}, nil
	}
	// Either no beacon sync was started yet, or it rejected the delivered
	// payload as non-integratable on top of the existing sync. We'll just
	// have to rely on the beacon client to forcefully update the head with
	// a forkchoice update request.
	if api.eth.SyncMode() == downloader.FullSync {
		// In full sync mode, failure to import a well-formed block can only mean
		// that the parent state is missing and the syncer rejected extending the
		// current cycle with the new payload.
		log.Warn("Ignoring payload with missing parent", "number", block.NumberU64(), "hash", block.Hash(), "parent", block.ParentHash())
	} else {
		// In non-full sync mode (i.e. snap sync) all payloads are rejected until
		// snap sync terminates as snap sync relies on direct database injections
		// and cannot afford concurrent out-if-band modifications via imports.
		log.Warn("Ignoring payload while snap syncing", "number", block.NumberU64(), "hash", block.Hash())
	}
	return engine.PayloadStatusV1{Status: engine.SYNCING}, nil
}

// setInvalidAncestor is a callback for the downloader to notify us if a bad block
// is encountered during the async sync.
func (api *ConsensusAPI) setInvalidAncestor(invalid *types.Header, origin *types.Header) {
	api.invalidLock.Lock()
	defer api.invalidLock.Unlock()

	api.invalidTipsets[origin.Hash()] = invalid
	api.invalidBlocksHits[invalid.Hash()]++
}

// checkInvalidAncestor checks whether the specified chain end links to a known
// bad ancestor. If yes, it constructs the payload failure response to return.
func (api *ConsensusAPI) checkInvalidAncestor(check common.Hash, head common.Hash) *engine.PayloadStatusV1 {
	api.invalidLock.Lock()
	defer api.invalidLock.Unlock()

	// If the hash to check is unknown, return valid
	invalid, ok := api.invalidTipsets[check]
	if !ok {
		return nil
	}
	// If the bad hash was hit too many times, evict it and try to reprocess in
	// the hopes that we have a data race that we can exit out of.
	badHash := invalid.Hash()

	api.invalidBlocksHits[badHash]++
	if api.invalidBlocksHits[badHash] >= invalidBlockHitEviction {
		log.Warn("Too many bad block import attempt, trying", "number", invalid.Number, "hash", badHash)
		delete(api.invalidBlocksHits, badHash)

		for descendant, badHeader := range api.invalidTipsets {
			if badHeader.Hash() == badHash {
				delete(api.invalidTipsets, descendant)
			}
		}
		return nil
	}
	// Not too many failures yet, mark the head of the invalid chain as invalid
	if check != head {
		log.Warn("Marked new chain head as invalid", "hash", head, "badnumber", invalid.Number, "badhash", badHash)
		for len(api.invalidTipsets) >= invalidTipsetsCap {
			for key := range api.invalidTipsets {
				delete(api.invalidTipsets, key)
				break
			}
		}
		api.invalidTipsets[head] = invalid
	}
	// If the last valid hash is the terminal pow block, return 0x0 for latest valid hash
	lastValid := &invalid.ParentHash
	if header := api.eth.BlockChain().GetHeader(invalid.ParentHash, invalid.Number.Uint64()-1); header != nil && header.Difficulty.Sign() != 0 {
		lastValid = &common.Hash{}
	}
	failure := "links to previously rejected block"
	return &engine.PayloadStatusV1{
		Status:          engine.INVALID,
		LatestValidHash: lastValid,
		ValidationError: &failure,
	}
}

// invalid returns a response "INVALID" with the latest valid hash supplied by latest or to the current head
// if no latestValid block was provided.
func (api *ConsensusAPI) invalid(err error, latestValid *types.Header) engine.PayloadStatusV1 {
	currentHash := api.eth.BlockChain().CurrentBlock().Hash()
	if latestValid != nil {
		// Set latest valid hash to 0x0 if parent is PoW block
		currentHash = common.Hash{}
		if latestValid.Difficulty.BitLen() == 0 {
			// Otherwise set latest valid hash to parent hash
			currentHash = latestValid.Hash()
		}
	}
	errorMsg := err.Error()
	return engine.PayloadStatusV1{Status: engine.INVALID, LatestValidHash: &currentHash, ValidationError: &errorMsg}
}

// heartbeat loops indefinitely, and checks if there have been beacon client updates
// received in the last while. If not - or if they but strange ones - it warns the
// user that something might be off with their consensus node.
//
// TODO(karalabe): Spin this goroutine down somehow
func (api *ConsensusAPI) heartbeat() {
	// Sleep a bit on startup since there's obviously no beacon client yet
	// attached, so no need to print scary warnings to the user.
	time.Sleep(beaconUpdateStartupTimeout)

	// If the network is not yet merged/merging, don't bother continuing.
	if api.eth.BlockChain().Config().TerminalTotalDifficulty == nil {
		return
	}

	var offlineLogged time.Time

	for {
		// Sleep a bit and retrieve the last known consensus updates
		time.Sleep(5 * time.Second)

		api.lastTransitionLock.Lock()
		lastTransitionUpdate := api.lastTransitionUpdate
		api.lastTransitionLock.Unlock()

		api.lastForkchoiceLock.Lock()
		lastForkchoiceUpdate := api.lastForkchoiceUpdate
		api.lastForkchoiceLock.Unlock()

		api.lastNewPayloadLock.Lock()
		lastNewPayloadUpdate := api.lastNewPayloadUpdate
		api.lastNewPayloadLock.Unlock()

		// If there have been no updates for the past while, warn the user
		// that the beacon client is probably offline
		if api.eth.BlockChain().Config().TerminalTotalDifficultyPassed || api.eth.Merger().TDDReached() {
			if time.Since(lastForkchoiceUpdate) <= beaconUpdateConsensusTimeout || time.Since(lastNewPayloadUpdate) <= beaconUpdateConsensusTimeout {
				offlineLogged = time.Time{}
				continue
			}

			if time.Since(offlineLogged) > beaconUpdateWarnFrequency {
				if lastForkchoiceUpdate.IsZero() && lastNewPayloadUpdate.IsZero() {
					if lastTransitionUpdate.IsZero() {
						log.Warn("Post-merge network, but no beacon client seen. Please launch one to follow the chain!")
					} else {
						log.Warn("Beacon client online, but never received consensus updates. Please ensure your beacon client is operational to follow the chain!")
					}
				} else {
					log.Warn("Beacon client online, but no consensus updates received in a while. Please fix your beacon client to follow the chain!")
				}
				offlineLogged = time.Now()
			}
			continue
		}
	}
}

// ExchangeCapabilities returns the current methods provided by this node.
func (api *ConsensusAPI) ExchangeCapabilities([]string) []string {
	return caps
}

// GetPayloadBodiesByHashV1 implements engine_getPayloadBodiesByHashV1 which allows for retrieval of a list
// of block bodies by the engine api.
func (api *ConsensusAPI) GetPayloadBodiesByHashV1(hashes []common.Hash) []*engine.ExecutionPayloadBodyV1 {
	var bodies = make([]*engine.ExecutionPayloadBodyV1, len(hashes))
	for i, hash := range hashes {
		block := api.eth.BlockChain().GetBlockByHash(hash)
		bodies[i] = getBody(block)
	}
	return bodies
}

// GetPayloadBodiesByRangeV1 implements engine_getPayloadBodiesByRangeV1 which allows for retrieval of a range
// of block bodies by the engine api.
func (api *ConsensusAPI) GetPayloadBodiesByRangeV1(start, count hexutil.Uint64) ([]*engine.ExecutionPayloadBodyV1, error) {
	if start == 0 || count == 0 {
		return nil, engine.InvalidParams.With(fmt.Errorf("invalid start or count, start: %v count: %v", start, count))
	}
	if count > 1024 {
		return nil, engine.TooLargeRequest.With(fmt.Errorf("requested count too large: %v", count))
	}
	// limit count up until current
	current := api.eth.BlockChain().CurrentBlock().Number.Uint64()
	last := uint64(start) + uint64(count) - 1
	if last > current {
		last = current
	}
	bodies := make([]*engine.ExecutionPayloadBodyV1, 0, uint64(count))
	for i := uint64(start); i <= last; i++ {
		block := api.eth.BlockChain().GetBlockByNumber(i)
		bodies = append(bodies, getBody(block))
	}
	return bodies, nil
}

func getBody(block *types.Block) *engine.ExecutionPayloadBodyV1 {
	if block == nil {
		return nil
	}

	var (
		body        = block.Body()
		txs         = make([]hexutil.Bytes, len(body.Transactions))
		withdrawals = body.Withdrawals
	)

	for j, tx := range body.Transactions {
		data, _ := tx.MarshalBinary()
		txs[j] = hexutil.Bytes(data)
	}

	// Post-shanghai withdrawals MUST be set to empty slice instead of nil
	if withdrawals == nil && block.Header().WithdrawalsHash != nil {
		withdrawals = make([]*types.Withdrawal, 0)
	}

	return &engine.ExecutionPayloadBodyV1{
		TransactionData: txs,
		Withdrawals:     withdrawals,
	}
}<|MERGE_RESOLUTION|>--- conflicted
+++ resolved
@@ -18,21 +18,13 @@
 package catalyst
 
 import (
-	"errors"
-	"fmt"
-	"math/big"
 	"sync"
 	"time"
 
-	"github.com/ethereum/go-ethereum/beacon/engine"
 	"github.com/ethereum/go-ethereum/common"
-	"github.com/ethereum/go-ethereum/common/hexutil"
-	"github.com/ethereum/go-ethereum/core/rawdb"
 	"github.com/ethereum/go-ethereum/core/types"
 	"github.com/ethereum/go-ethereum/eth"
-	"github.com/ethereum/go-ethereum/eth/downloader"
 	"github.com/ethereum/go-ethereum/log"
-	"github.com/ethereum/go-ethereum/miner"
 	"github.com/ethereum/go-ethereum/node"
 	"github.com/ethereum/go-ethereum/rpc"
 )
@@ -145,702 +137,7 @@
 		invalidBlocksHits: make(map[common.Hash]int),
 		invalidTipsets:    make(map[common.Hash]*types.Header),
 	}
-	eth.Downloader().SetBadBlockCallback(api.setInvalidAncestor)
-	go api.heartbeat()
+	// eth.Downloader().SetBadBlockCallback(api.setInvalidAncestor)
 
 	return api
-}
-
-// ForkchoiceUpdatedV1 has several responsibilities:
-<<<<<<< HEAD
-// If the method is called with an empty head block:
-//
-//	we return success, which can be used to check if the catalyst mode is enabled
-//
-// If the total difficulty was not reached:
-//
-//	we return INVALID
-//
-// If the finalizedBlockHash is set:
-//
-//	we check if we have the finalizedBlockHash in our db, if not we start a sync
-//
-// We try to set our blockchain to the headBlock
-// If there are payloadAttributes:
-//
-//	we try to assemble a block with the payloadAttributes and return its payloadID
-func (api *ConsensusAPI) ForkchoiceUpdatedV1(heads beacon.ForkchoiceStateV1, payloadAttributes *beacon.PayloadAttributesV1) (beacon.ForkChoiceResponse, error) {
-	log.Trace("Engine API request received", "method", "ForkChoiceUpdated", "head", heads.HeadBlockHash, "finalized", heads.FinalizedBlockHash, "safe", heads.SafeBlockHash)
-	if heads.HeadBlockHash == (common.Hash{}) {
-		return beacon.ForkChoiceResponse{Status: beacon.SUCCESS.Status, PayloadID: nil}, nil
-	}
-	if err := api.checkTerminalTotalDifficulty(heads.HeadBlockHash); err != nil {
-		if block := api.eth.BlockChain().GetBlockByHash(heads.HeadBlockHash); block == nil {
-			// TODO (MariusVanDerWijden) trigger sync
-			return beacon.SYNCING, nil
-		}
-		return beacon.INVALID, err
-	}
-	// If the finalized block is set, check if it is in our blockchain
-	if heads.FinalizedBlockHash != (common.Hash{}) {
-		if block := api.eth.BlockChain().GetBlockByHash(heads.FinalizedBlockHash); block == nil {
-			// TODO (MariusVanDerWijden) trigger sync
-			return beacon.SYNCING, nil
-		}
-	}
-	// SetHead
-	if err := api.setHead(heads.HeadBlockHash); err != nil {
-		return beacon.INVALID, err
-	}
-	// Assemble block (if needed). It only works for full node.
-=======
-//
-// We try to set our blockchain to the headBlock.
-//
-// If the method is called with an empty head block: we return success, which can be used
-// to check if the engine API is enabled.
-//
-// If the total difficulty was not reached: we return INVALID.
-//
-// If the finalizedBlockHash is set: we check if we have the finalizedBlockHash in our db,
-// if not we start a sync.
-//
-// If there are payloadAttributes: we try to assemble a block with the payloadAttributes
-// and return its payloadID.
-func (api *ConsensusAPI) ForkchoiceUpdatedV1(update engine.ForkchoiceStateV1, payloadAttributes *engine.PayloadAttributes) (engine.ForkChoiceResponse, error) {
-	if payloadAttributes != nil {
-		if payloadAttributes.Withdrawals != nil {
-			return engine.STATUS_INVALID, engine.InvalidParams.With(errors.New("withdrawals not supported in V1"))
-		}
-		if api.eth.BlockChain().Config().IsShanghai(api.eth.BlockChain().Config().LondonBlock, payloadAttributes.Timestamp) {
-			return engine.STATUS_INVALID, engine.InvalidParams.With(errors.New("forkChoiceUpdateV1 called post-shanghai"))
-		}
-	}
-	return api.forkchoiceUpdated(update, payloadAttributes)
-}
-
-// ForkchoiceUpdatedV2 is equivalent to V1 with the addition of withdrawals in the payload attributes.
-func (api *ConsensusAPI) ForkchoiceUpdatedV2(update engine.ForkchoiceStateV1, payloadAttributes *engine.PayloadAttributes) (engine.ForkChoiceResponse, error) {
-	if payloadAttributes != nil {
-		if err := api.verifyPayloadAttributes(payloadAttributes); err != nil {
-			return engine.STATUS_INVALID, engine.InvalidParams.With(err)
-		}
-	}
-	return api.forkchoiceUpdated(update, payloadAttributes)
-}
-
-func (api *ConsensusAPI) verifyPayloadAttributes(attr *engine.PayloadAttributes) error {
-	if !api.eth.BlockChain().Config().IsShanghai(api.eth.BlockChain().Config().LondonBlock, attr.Timestamp) {
-		// Reject payload attributes with withdrawals before shanghai
-		if attr.Withdrawals != nil {
-			return errors.New("withdrawals before shanghai")
-		}
-	} else {
-		// Reject payload attributes with nil withdrawals after shanghai
-		if attr.Withdrawals == nil {
-			return errors.New("missing withdrawals list")
-		}
-	}
-	return nil
-}
-
-func (api *ConsensusAPI) forkchoiceUpdated(update engine.ForkchoiceStateV1, payloadAttributes *engine.PayloadAttributes) (engine.ForkChoiceResponse, error) {
-	api.forkchoiceLock.Lock()
-	defer api.forkchoiceLock.Unlock()
-
-	log.Trace("Engine API request received", "method", "ForkchoiceUpdated", "head", update.HeadBlockHash, "finalized", update.FinalizedBlockHash, "safe", update.SafeBlockHash)
-	if update.HeadBlockHash == (common.Hash{}) {
-		log.Warn("Forkchoice requested update to zero hash")
-		return engine.STATUS_INVALID, nil // TODO(karalabe): Why does someone send us this?
-	}
-	// Stash away the last update to warn the user if the beacon client goes offline
-	api.lastForkchoiceLock.Lock()
-	api.lastForkchoiceUpdate = time.Now()
-	api.lastForkchoiceLock.Unlock()
-
-	// Check whether we have the block yet in our database or not. If not, we'll
-	// need to either trigger a sync, or to reject this forkchoice update for a
-	// reason.
-	block := api.eth.BlockChain().GetBlockByHash(update.HeadBlockHash)
-	if block == nil {
-		// If this block was previously invalidated, keep rejecting it here too
-		if res := api.checkInvalidAncestor(update.HeadBlockHash, update.HeadBlockHash); res != nil {
-			return engine.ForkChoiceResponse{PayloadStatus: *res, PayloadID: nil}, nil
-		}
-		// If the head hash is unknown (was not given to us in a newPayload request),
-		// we cannot resolve the header, so not much to do. This could be extended in
-		// the future to resolve from the `eth` network, but it's an unexpected case
-		// that should be fixed, not papered over.
-		header := api.remoteBlocks.get(update.HeadBlockHash)
-		if header == nil {
-			log.Warn("Forkchoice requested unknown head", "hash", update.HeadBlockHash)
-			return engine.STATUS_SYNCING, nil
-		}
-		// If the finalized hash is known, we can direct the downloader to move
-		// potentially more data to the freezer from the get go.
-		finalized := api.remoteBlocks.get(update.FinalizedBlockHash)
-
-		// Header advertised via a past newPayload request. Start syncing to it.
-		// Before we do however, make sure any legacy sync in switched off so we
-		// don't accidentally have 2 cycles running.
-		if merger := api.eth.Merger(); !merger.TDDReached() {
-			merger.ReachTTD()
-			api.eth.Downloader().Cancel()
-		}
-		context := []interface{}{"number", header.Number, "hash", header.Hash()}
-		if update.FinalizedBlockHash != (common.Hash{}) {
-			if finalized == nil {
-				context = append(context, []interface{}{"finalized", "unknown"}...)
-			} else {
-				context = append(context, []interface{}{"finalized", finalized.Number}...)
-			}
-		}
-		log.Info("Forkchoice requested sync to new head", context...)
-		if err := api.eth.Downloader().BeaconSync(api.eth.SyncMode(), header, finalized); err != nil {
-			return engine.STATUS_SYNCING, err
-		}
-		return engine.STATUS_SYNCING, nil
-	}
-	// Block is known locally, just sanity check that the beacon client does not
-	// attempt to push us back to before the merge.
-	if block.Difficulty().BitLen() > 0 || block.NumberU64() == 0 {
-		var (
-			td  = api.eth.BlockChain().GetTd(update.HeadBlockHash, block.NumberU64())
-			ptd = api.eth.BlockChain().GetTd(block.ParentHash(), block.NumberU64()-1)
-			ttd = api.eth.BlockChain().Config().TerminalTotalDifficulty
-		)
-		if td == nil || (block.NumberU64() > 0 && ptd == nil) {
-			log.Error("TDs unavailable for TTD check", "number", block.NumberU64(), "hash", update.HeadBlockHash, "td", td, "parent", block.ParentHash(), "ptd", ptd)
-			return engine.STATUS_INVALID, errors.New("TDs unavailable for TDD check")
-		}
-		if td.Cmp(ttd) < 0 {
-			log.Error("Refusing beacon update to pre-merge", "number", block.NumberU64(), "hash", update.HeadBlockHash, "diff", block.Difficulty(), "age", common.PrettyAge(time.Unix(int64(block.Time()), 0)))
-			return engine.ForkChoiceResponse{PayloadStatus: engine.INVALID_TERMINAL_BLOCK, PayloadID: nil}, nil
-		}
-		if block.NumberU64() > 0 && ptd.Cmp(ttd) >= 0 {
-			log.Error("Parent block is already post-ttd", "number", block.NumberU64(), "hash", update.HeadBlockHash, "diff", block.Difficulty(), "age", common.PrettyAge(time.Unix(int64(block.Time()), 0)))
-			return engine.ForkChoiceResponse{PayloadStatus: engine.INVALID_TERMINAL_BLOCK, PayloadID: nil}, nil
-		}
-	}
-	valid := func(id *engine.PayloadID) engine.ForkChoiceResponse {
-		return engine.ForkChoiceResponse{
-			PayloadStatus: engine.PayloadStatusV1{Status: engine.VALID, LatestValidHash: &update.HeadBlockHash},
-			PayloadID:     id,
-		}
-	}
-	if rawdb.ReadCanonicalHash(api.eth.ChainDb(), block.NumberU64()) != update.HeadBlockHash {
-		// Block is not canonical, set head.
-		if latestValid, err := api.eth.BlockChain().SetCanonical(block); err != nil {
-			return engine.ForkChoiceResponse{PayloadStatus: engine.PayloadStatusV1{Status: engine.INVALID, LatestValidHash: &latestValid}}, err
-		}
-	} else if api.eth.BlockChain().CurrentBlock().Hash() == update.HeadBlockHash {
-		// If the specified head matches with our local head, do nothing and keep
-		// generating the payload. It's a special corner case that a few slots are
-		// missing and we are requested to generate the payload in slot.
-	} else {
-		// If the head block is already in our canonical chain, the beacon client is
-		// probably resyncing. Ignore the update.
-		log.Info("Ignoring beacon update to old head", "number", block.NumberU64(), "hash", update.HeadBlockHash, "age", common.PrettyAge(time.Unix(int64(block.Time()), 0)), "have", api.eth.BlockChain().CurrentBlock().Number)
-		return valid(nil), nil
-	}
-	api.eth.SetSynced()
-
-	// If the beacon client also advertised a finalized block, mark the local
-	// chain final and completely in PoS mode.
-	if update.FinalizedBlockHash != (common.Hash{}) {
-		if merger := api.eth.Merger(); !merger.PoSFinalized() {
-			merger.FinalizePoS()
-		}
-		// If the finalized block is not in our canonical tree, somethings wrong
-		finalBlock := api.eth.BlockChain().GetBlockByHash(update.FinalizedBlockHash)
-		if finalBlock == nil {
-			log.Warn("Final block not available in database", "hash", update.FinalizedBlockHash)
-			return engine.STATUS_INVALID, engine.InvalidForkChoiceState.With(errors.New("final block not available in database"))
-		} else if rawdb.ReadCanonicalHash(api.eth.ChainDb(), finalBlock.NumberU64()) != update.FinalizedBlockHash {
-			log.Warn("Final block not in canonical chain", "number", block.NumberU64(), "hash", update.HeadBlockHash)
-			return engine.STATUS_INVALID, engine.InvalidForkChoiceState.With(errors.New("final block not in canonical chain"))
-		}
-		// Set the finalized block
-		api.eth.BlockChain().SetFinalized(finalBlock.Header())
-	}
-	// Check if the safe block hash is in our canonical tree, if not somethings wrong
-	if update.SafeBlockHash != (common.Hash{}) {
-		safeBlock := api.eth.BlockChain().GetBlockByHash(update.SafeBlockHash)
-		if safeBlock == nil {
-			log.Warn("Safe block not available in database")
-			return engine.STATUS_INVALID, engine.InvalidForkChoiceState.With(errors.New("safe block not available in database"))
-		}
-		if rawdb.ReadCanonicalHash(api.eth.ChainDb(), safeBlock.NumberU64()) != update.SafeBlockHash {
-			log.Warn("Safe block not in canonical chain")
-			return engine.STATUS_INVALID, engine.InvalidForkChoiceState.With(errors.New("safe block not in canonical chain"))
-		}
-		// Set the safe block
-		api.eth.BlockChain().SetSafe(safeBlock.Header())
-	}
-	// If payload generation was requested, create a new block to be potentially
-	// sealed by the beacon client. The payload will be requested later, and we
-	// will replace it arbitrarily many times in between.
->>>>>>> bed84606
-	if payloadAttributes != nil {
-		args := &miner.BuildPayloadArgs{
-			Parent:       update.HeadBlockHash,
-			Timestamp:    payloadAttributes.Timestamp,
-			FeeRecipient: payloadAttributes.SuggestedFeeRecipient,
-			Random:       payloadAttributes.Random,
-			Withdrawals:  payloadAttributes.Withdrawals,
-		}
-		id := args.Id()
-		// If we already are busy generating this work, then we do not need
-		// to start a second process.
-		if api.localBlocks.has(id) {
-			return valid(&id), nil
-		}
-		payload, err := api.eth.Miner().BuildPayload(args)
-		if err != nil {
-			log.Error("Failed to build payload", "err", err)
-			return valid(nil), engine.InvalidPayloadAttributes.With(err)
-		}
-		api.localBlocks.put(id, payload)
-		return valid(&id), nil
-	}
-	return valid(nil), nil
-}
-
-// ExchangeTransitionConfigurationV1 checks the given configuration against
-// the configuration of the node.
-func (api *ConsensusAPI) ExchangeTransitionConfigurationV1(config engine.TransitionConfigurationV1) (*engine.TransitionConfigurationV1, error) {
-	log.Trace("Engine API request received", "method", "ExchangeTransitionConfiguration", "ttd", config.TerminalTotalDifficulty)
-	if config.TerminalTotalDifficulty == nil {
-		return nil, errors.New("invalid terminal total difficulty")
-	}
-	// Stash away the last update to warn the user if the beacon client goes offline
-	api.lastTransitionLock.Lock()
-	api.lastTransitionUpdate = time.Now()
-	api.lastTransitionLock.Unlock()
-
-	ttd := api.eth.BlockChain().Config().TerminalTotalDifficulty
-	if ttd == nil || ttd.Cmp(config.TerminalTotalDifficulty.ToInt()) != 0 {
-		log.Warn("Invalid TTD configured", "geth", ttd, "beacon", config.TerminalTotalDifficulty)
-		return nil, fmt.Errorf("invalid ttd: execution %v consensus %v", ttd, config.TerminalTotalDifficulty)
-	}
-	if config.TerminalBlockHash != (common.Hash{}) {
-		if hash := api.eth.BlockChain().GetCanonicalHash(uint64(config.TerminalBlockNumber)); hash == config.TerminalBlockHash {
-			return &engine.TransitionConfigurationV1{
-				TerminalTotalDifficulty: (*hexutil.Big)(ttd),
-				TerminalBlockHash:       config.TerminalBlockHash,
-				TerminalBlockNumber:     config.TerminalBlockNumber,
-			}, nil
-		}
-		return nil, errors.New("invalid terminal block hash")
-	}
-	return &engine.TransitionConfigurationV1{TerminalTotalDifficulty: (*hexutil.Big)(ttd)}, nil
-}
-
-// GetPayloadV1 returns a cached payload by id.
-func (api *ConsensusAPI) GetPayloadV1(payloadID engine.PayloadID) (*engine.ExecutableData, error) {
-	data, err := api.getPayload(payloadID)
-	if err != nil {
-		return nil, err
-	}
-	return data.ExecutionPayload, nil
-}
-
-// GetPayloadV2 returns a cached payload by id.
-func (api *ConsensusAPI) GetPayloadV2(payloadID engine.PayloadID) (*engine.ExecutionPayloadEnvelope, error) {
-	return api.getPayload(payloadID)
-}
-
-// GetPayloadV3 returns a cached payload by id.
-func (api *ConsensusAPI) GetPayloadV3(payloadID engine.PayloadID) (*engine.ExecutionPayloadEnvelope, error) {
-	return api.getPayload(payloadID)
-}
-
-func (api *ConsensusAPI) getPayload(payloadID engine.PayloadID) (*engine.ExecutionPayloadEnvelope, error) {
-	log.Trace("Engine API request received", "method", "GetPayload", "id", payloadID)
-	data := api.localBlocks.get(payloadID, true)
-	if data == nil {
-		return nil, engine.UnknownPayload
-	}
-	return data, nil
-}
-
-// NewPayloadV1 creates an Eth1 block, inserts it in the chain, and returns the status of the chain.
-func (api *ConsensusAPI) NewPayloadV1(params engine.ExecutableData) (engine.PayloadStatusV1, error) {
-	if params.Withdrawals != nil {
-		return engine.PayloadStatusV1{Status: engine.INVALID}, engine.InvalidParams.With(errors.New("withdrawals not supported in V1"))
-	}
-	return api.newPayload(params, nil)
-}
-
-// NewPayloadV2 creates an Eth1 block, inserts it in the chain, and returns the status of the chain.
-func (api *ConsensusAPI) NewPayloadV2(params engine.ExecutableData) (engine.PayloadStatusV1, error) {
-	if api.eth.BlockChain().Config().IsShanghai(new(big.Int).SetUint64(params.Number), params.Timestamp) {
-		if params.Withdrawals == nil {
-			return engine.PayloadStatusV1{Status: engine.INVALID}, engine.InvalidParams.With(errors.New("nil withdrawals post-shanghai"))
-		}
-	} else if params.Withdrawals != nil {
-		return engine.PayloadStatusV1{Status: engine.INVALID}, engine.InvalidParams.With(errors.New("non-nil withdrawals pre-shanghai"))
-	}
-	if api.eth.BlockChain().Config().IsCancun(new(big.Int).SetUint64(params.Number), params.Timestamp) {
-		return engine.PayloadStatusV1{Status: engine.INVALID}, engine.InvalidParams.With(errors.New("newPayloadV2 called post-cancun"))
-	}
-	return api.newPayload(params, nil)
-}
-
-// NewPayloadV3 creates an Eth1 block, inserts it in the chain, and returns the status of the chain.
-func (api *ConsensusAPI) NewPayloadV3(params engine.ExecutableData, versionedHashes *[]common.Hash) (engine.PayloadStatusV1, error) {
-	if !api.eth.BlockChain().Config().IsCancun(new(big.Int).SetUint64(params.Number), params.Timestamp) {
-		return engine.PayloadStatusV1{Status: engine.INVALID}, engine.InvalidParams.With(errors.New("newPayloadV3 called pre-cancun"))
-	}
-
-	if params.ExcessBlobGas == nil {
-		return engine.PayloadStatusV1{Status: engine.INVALID}, engine.InvalidParams.With(errors.New("nil excessBlobGas post-cancun"))
-	}
-	var hashes []common.Hash
-	if versionedHashes != nil {
-		hashes = *versionedHashes
-	}
-	return api.newPayload(params, hashes)
-}
-
-func (api *ConsensusAPI) newPayload(params engine.ExecutableData, versionedHashes []common.Hash) (engine.PayloadStatusV1, error) {
-	// The locking here is, strictly, not required. Without these locks, this can happen:
-	//
-	// 1. NewPayload( execdata-N ) is invoked from the CL. It goes all the way down to
-	//      api.eth.BlockChain().InsertBlockWithoutSetHead, where it is blocked on
-	//      e.g database compaction.
-	// 2. The call times out on the CL layer, which issues another NewPayload (execdata-N) call.
-	//    Similarly, this also get stuck on the same place. Importantly, since the
-	//    first call has not gone through, the early checks for "do we already have this block"
-	//    will all return false.
-	// 3. When the db compaction ends, then N calls inserting the same payload are processed
-	//    sequentially.
-	// Hence, we use a lock here, to be sure that the previous call has finished before we
-	// check whether we already have the block locally.
-	api.newPayloadLock.Lock()
-	defer api.newPayloadLock.Unlock()
-
-	log.Trace("Engine API request received", "method", "NewPayload", "number", params.Number, "hash", params.BlockHash)
-	block, err := engine.ExecutableDataToBlock(params, versionedHashes)
-	if err != nil {
-		log.Warn("Invalid NewPayload params", "params", params, "error", err)
-		return engine.PayloadStatusV1{Status: engine.INVALID}, nil
-	}
-	// Stash away the last update to warn the user if the beacon client goes offline
-	api.lastNewPayloadLock.Lock()
-	api.lastNewPayloadUpdate = time.Now()
-	api.lastNewPayloadLock.Unlock()
-
-	// If we already have the block locally, ignore the entire execution and just
-	// return a fake success.
-	if block := api.eth.BlockChain().GetBlockByHash(params.BlockHash); block != nil {
-		log.Warn("Ignoring already known beacon payload", "number", params.Number, "hash", params.BlockHash, "age", common.PrettyAge(time.Unix(int64(block.Time()), 0)))
-		hash := block.Hash()
-		return engine.PayloadStatusV1{Status: engine.VALID, LatestValidHash: &hash}, nil
-	}
-	// If this block was rejected previously, keep rejecting it
-	if res := api.checkInvalidAncestor(block.Hash(), block.Hash()); res != nil {
-		return *res, nil
-	}
-	// If the parent is missing, we - in theory - could trigger a sync, but that
-	// would also entail a reorg. That is problematic if multiple sibling blocks
-	// are being fed to us, and even more so, if some semi-distant uncle shortens
-	// our live chain. As such, payload execution will not permit reorgs and thus
-	// will not trigger a sync cycle. That is fine though, if we get a fork choice
-	// update after legit payload executions.
-	parent := api.eth.BlockChain().GetBlock(block.ParentHash(), block.NumberU64()-1)
-	if parent == nil {
-		return api.delayPayloadImport(block)
-	}
-	// We have an existing parent, do some sanity checks to avoid the beacon client
-	// triggering too early
-	var (
-		ptd  = api.eth.BlockChain().GetTd(parent.Hash(), parent.NumberU64())
-		ttd  = api.eth.BlockChain().Config().TerminalTotalDifficulty
-		gptd = api.eth.BlockChain().GetTd(parent.ParentHash(), parent.NumberU64()-1)
-	)
-	if ptd.Cmp(ttd) < 0 {
-		log.Warn("Ignoring pre-merge payload", "number", params.Number, "hash", params.BlockHash, "td", ptd, "ttd", ttd)
-		return engine.INVALID_TERMINAL_BLOCK, nil
-	}
-	if parent.Difficulty().BitLen() > 0 && gptd != nil && gptd.Cmp(ttd) >= 0 {
-		log.Error("Ignoring pre-merge parent block", "number", params.Number, "hash", params.BlockHash, "td", ptd, "ttd", ttd)
-		return engine.INVALID_TERMINAL_BLOCK, nil
-	}
-	if block.Time() <= parent.Time() {
-		log.Warn("Invalid timestamp", "parent", block.Time(), "block", block.Time())
-		return api.invalid(errors.New("invalid timestamp"), parent.Header()), nil
-	}
-	// Another cornercase: if the node is in snap sync mode, but the CL client
-	// tries to make it import a block. That should be denied as pushing something
-	// into the database directly will conflict with the assumptions of snap sync
-	// that it has an empty db that it can fill itself.
-	if api.eth.SyncMode() != downloader.FullSync {
-		return api.delayPayloadImport(block)
-	}
-	if !api.eth.BlockChain().HasBlockAndState(block.ParentHash(), block.NumberU64()-1) {
-		api.remoteBlocks.put(block.Hash(), block.Header())
-		log.Warn("State not available, ignoring new payload")
-		return engine.PayloadStatusV1{Status: engine.ACCEPTED}, nil
-	}
-	log.Trace("Inserting block without sethead", "hash", block.Hash(), "number", block.Number)
-	if err := api.eth.BlockChain().InsertBlockWithoutSetHead(block); err != nil {
-		log.Warn("NewPayloadV1: inserting block failed", "error", err)
-
-		api.invalidLock.Lock()
-		api.invalidBlocksHits[block.Hash()] = 1
-		api.invalidTipsets[block.Hash()] = block.Header()
-		api.invalidLock.Unlock()
-
-		return api.invalid(err, parent.Header()), nil
-	}
-	// We've accepted a valid payload from the beacon client. Mark the local
-	// chain transitions to notify other subsystems (e.g. downloader) of the
-	// behavioral change.
-	if merger := api.eth.Merger(); !merger.TDDReached() {
-		merger.ReachTTD()
-		api.eth.Downloader().Cancel()
-	}
-	hash := block.Hash()
-	return engine.PayloadStatusV1{Status: engine.VALID, LatestValidHash: &hash}, nil
-}
-
-// delayPayloadImport stashes the given block away for import at a later time,
-// either via a forkchoice update or a sync extension. This method is meant to
-// be called by the newpayload command when the block seems to be ok, but some
-// prerequisite prevents it from being processed (e.g. no parent, or snap sync).
-func (api *ConsensusAPI) delayPayloadImport(block *types.Block) (engine.PayloadStatusV1, error) {
-	// Sanity check that this block's parent is not on a previously invalidated
-	// chain. If it is, mark the block as invalid too.
-	if res := api.checkInvalidAncestor(block.ParentHash(), block.Hash()); res != nil {
-		return *res, nil
-	}
-	// Stash the block away for a potential forced forkchoice update to it
-	// at a later time.
-	api.remoteBlocks.put(block.Hash(), block.Header())
-
-	// Although we don't want to trigger a sync, if there is one already in
-	// progress, try to extend if with the current payload request to relieve
-	// some strain from the forkchoice update.
-	if err := api.eth.Downloader().BeaconExtend(api.eth.SyncMode(), block.Header()); err == nil {
-		log.Debug("Payload accepted for sync extension", "number", block.NumberU64(), "hash", block.Hash())
-		return engine.PayloadStatusV1{Status: engine.SYNCING}, nil
-	}
-	// Either no beacon sync was started yet, or it rejected the delivered
-	// payload as non-integratable on top of the existing sync. We'll just
-	// have to rely on the beacon client to forcefully update the head with
-	// a forkchoice update request.
-	if api.eth.SyncMode() == downloader.FullSync {
-		// In full sync mode, failure to import a well-formed block can only mean
-		// that the parent state is missing and the syncer rejected extending the
-		// current cycle with the new payload.
-		log.Warn("Ignoring payload with missing parent", "number", block.NumberU64(), "hash", block.Hash(), "parent", block.ParentHash())
-	} else {
-		// In non-full sync mode (i.e. snap sync) all payloads are rejected until
-		// snap sync terminates as snap sync relies on direct database injections
-		// and cannot afford concurrent out-if-band modifications via imports.
-		log.Warn("Ignoring payload while snap syncing", "number", block.NumberU64(), "hash", block.Hash())
-	}
-	return engine.PayloadStatusV1{Status: engine.SYNCING}, nil
-}
-
-// setInvalidAncestor is a callback for the downloader to notify us if a bad block
-// is encountered during the async sync.
-func (api *ConsensusAPI) setInvalidAncestor(invalid *types.Header, origin *types.Header) {
-	api.invalidLock.Lock()
-	defer api.invalidLock.Unlock()
-
-	api.invalidTipsets[origin.Hash()] = invalid
-	api.invalidBlocksHits[invalid.Hash()]++
-}
-
-// checkInvalidAncestor checks whether the specified chain end links to a known
-// bad ancestor. If yes, it constructs the payload failure response to return.
-func (api *ConsensusAPI) checkInvalidAncestor(check common.Hash, head common.Hash) *engine.PayloadStatusV1 {
-	api.invalidLock.Lock()
-	defer api.invalidLock.Unlock()
-
-	// If the hash to check is unknown, return valid
-	invalid, ok := api.invalidTipsets[check]
-	if !ok {
-		return nil
-	}
-	// If the bad hash was hit too many times, evict it and try to reprocess in
-	// the hopes that we have a data race that we can exit out of.
-	badHash := invalid.Hash()
-
-	api.invalidBlocksHits[badHash]++
-	if api.invalidBlocksHits[badHash] >= invalidBlockHitEviction {
-		log.Warn("Too many bad block import attempt, trying", "number", invalid.Number, "hash", badHash)
-		delete(api.invalidBlocksHits, badHash)
-
-		for descendant, badHeader := range api.invalidTipsets {
-			if badHeader.Hash() == badHash {
-				delete(api.invalidTipsets, descendant)
-			}
-		}
-		return nil
-	}
-	// Not too many failures yet, mark the head of the invalid chain as invalid
-	if check != head {
-		log.Warn("Marked new chain head as invalid", "hash", head, "badnumber", invalid.Number, "badhash", badHash)
-		for len(api.invalidTipsets) >= invalidTipsetsCap {
-			for key := range api.invalidTipsets {
-				delete(api.invalidTipsets, key)
-				break
-			}
-		}
-		api.invalidTipsets[head] = invalid
-	}
-	// If the last valid hash is the terminal pow block, return 0x0 for latest valid hash
-	lastValid := &invalid.ParentHash
-	if header := api.eth.BlockChain().GetHeader(invalid.ParentHash, invalid.Number.Uint64()-1); header != nil && header.Difficulty.Sign() != 0 {
-		lastValid = &common.Hash{}
-	}
-	failure := "links to previously rejected block"
-	return &engine.PayloadStatusV1{
-		Status:          engine.INVALID,
-		LatestValidHash: lastValid,
-		ValidationError: &failure,
-	}
-}
-
-// invalid returns a response "INVALID" with the latest valid hash supplied by latest or to the current head
-// if no latestValid block was provided.
-func (api *ConsensusAPI) invalid(err error, latestValid *types.Header) engine.PayloadStatusV1 {
-	currentHash := api.eth.BlockChain().CurrentBlock().Hash()
-	if latestValid != nil {
-		// Set latest valid hash to 0x0 if parent is PoW block
-		currentHash = common.Hash{}
-		if latestValid.Difficulty.BitLen() == 0 {
-			// Otherwise set latest valid hash to parent hash
-			currentHash = latestValid.Hash()
-		}
-	}
-	errorMsg := err.Error()
-	return engine.PayloadStatusV1{Status: engine.INVALID, LatestValidHash: &currentHash, ValidationError: &errorMsg}
-}
-
-// heartbeat loops indefinitely, and checks if there have been beacon client updates
-// received in the last while. If not - or if they but strange ones - it warns the
-// user that something might be off with their consensus node.
-//
-// TODO(karalabe): Spin this goroutine down somehow
-func (api *ConsensusAPI) heartbeat() {
-	// Sleep a bit on startup since there's obviously no beacon client yet
-	// attached, so no need to print scary warnings to the user.
-	time.Sleep(beaconUpdateStartupTimeout)
-
-	// If the network is not yet merged/merging, don't bother continuing.
-	if api.eth.BlockChain().Config().TerminalTotalDifficulty == nil {
-		return
-	}
-
-	var offlineLogged time.Time
-
-	for {
-		// Sleep a bit and retrieve the last known consensus updates
-		time.Sleep(5 * time.Second)
-
-		api.lastTransitionLock.Lock()
-		lastTransitionUpdate := api.lastTransitionUpdate
-		api.lastTransitionLock.Unlock()
-
-		api.lastForkchoiceLock.Lock()
-		lastForkchoiceUpdate := api.lastForkchoiceUpdate
-		api.lastForkchoiceLock.Unlock()
-
-		api.lastNewPayloadLock.Lock()
-		lastNewPayloadUpdate := api.lastNewPayloadUpdate
-		api.lastNewPayloadLock.Unlock()
-
-		// If there have been no updates for the past while, warn the user
-		// that the beacon client is probably offline
-		if api.eth.BlockChain().Config().TerminalTotalDifficultyPassed || api.eth.Merger().TDDReached() {
-			if time.Since(lastForkchoiceUpdate) <= beaconUpdateConsensusTimeout || time.Since(lastNewPayloadUpdate) <= beaconUpdateConsensusTimeout {
-				offlineLogged = time.Time{}
-				continue
-			}
-
-			if time.Since(offlineLogged) > beaconUpdateWarnFrequency {
-				if lastForkchoiceUpdate.IsZero() && lastNewPayloadUpdate.IsZero() {
-					if lastTransitionUpdate.IsZero() {
-						log.Warn("Post-merge network, but no beacon client seen. Please launch one to follow the chain!")
-					} else {
-						log.Warn("Beacon client online, but never received consensus updates. Please ensure your beacon client is operational to follow the chain!")
-					}
-				} else {
-					log.Warn("Beacon client online, but no consensus updates received in a while. Please fix your beacon client to follow the chain!")
-				}
-				offlineLogged = time.Now()
-			}
-			continue
-		}
-	}
-}
-
-// ExchangeCapabilities returns the current methods provided by this node.
-func (api *ConsensusAPI) ExchangeCapabilities([]string) []string {
-	return caps
-}
-
-// GetPayloadBodiesByHashV1 implements engine_getPayloadBodiesByHashV1 which allows for retrieval of a list
-// of block bodies by the engine api.
-func (api *ConsensusAPI) GetPayloadBodiesByHashV1(hashes []common.Hash) []*engine.ExecutionPayloadBodyV1 {
-	var bodies = make([]*engine.ExecutionPayloadBodyV1, len(hashes))
-	for i, hash := range hashes {
-		block := api.eth.BlockChain().GetBlockByHash(hash)
-		bodies[i] = getBody(block)
-	}
-	return bodies
-}
-
-// GetPayloadBodiesByRangeV1 implements engine_getPayloadBodiesByRangeV1 which allows for retrieval of a range
-// of block bodies by the engine api.
-func (api *ConsensusAPI) GetPayloadBodiesByRangeV1(start, count hexutil.Uint64) ([]*engine.ExecutionPayloadBodyV1, error) {
-	if start == 0 || count == 0 {
-		return nil, engine.InvalidParams.With(fmt.Errorf("invalid start or count, start: %v count: %v", start, count))
-	}
-	if count > 1024 {
-		return nil, engine.TooLargeRequest.With(fmt.Errorf("requested count too large: %v", count))
-	}
-	// limit count up until current
-	current := api.eth.BlockChain().CurrentBlock().Number.Uint64()
-	last := uint64(start) + uint64(count) - 1
-	if last > current {
-		last = current
-	}
-	bodies := make([]*engine.ExecutionPayloadBodyV1, 0, uint64(count))
-	for i := uint64(start); i <= last; i++ {
-		block := api.eth.BlockChain().GetBlockByNumber(i)
-		bodies = append(bodies, getBody(block))
-	}
-	return bodies, nil
-}
-
-func getBody(block *types.Block) *engine.ExecutionPayloadBodyV1 {
-	if block == nil {
-		return nil
-	}
-
-	var (
-		body        = block.Body()
-		txs         = make([]hexutil.Bytes, len(body.Transactions))
-		withdrawals = body.Withdrawals
-	)
-
-	for j, tx := range body.Transactions {
-		data, _ := tx.MarshalBinary()
-		txs[j] = hexutil.Bytes(data)
-	}
-
-	// Post-shanghai withdrawals MUST be set to empty slice instead of nil
-	if withdrawals == nil && block.Header().WithdrawalsHash != nil {
-		withdrawals = make([]*types.Withdrawal, 0)
-	}
-
-	return &engine.ExecutionPayloadBodyV1{
-		TransactionData: txs,
-		Withdrawals:     withdrawals,
-	}
 }