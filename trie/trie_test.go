--- conflicted
+++ resolved
@@ -783,10 +783,7 @@
 func (s *spongeDb) Delete(key []byte) error                  { panic("implement me") }
 func (s *spongeDb) NewBatch() ethdb.Batch                    { return &spongeBatch{s} }
 func (s *spongeDb) NewBatchWithSize(size int) ethdb.Batch    { return &spongeBatch{s} }
-<<<<<<< HEAD
-=======
 func (s *spongeDb) NewSnapshot() (ethdb.Snapshot, error)     { panic("implement me") }
->>>>>>> bed84606
 func (s *spongeDb) Stat(property string) (string, error)     { panic("implement me") }
 func (s *spongeDb) Compact(start []byte, limit []byte) error { panic("implement me") }
 func (s *spongeDb) Close() error                             { return nil }
