// Copyright 2019 The go-ethereum Authors
// This file is part of the go-ethereum library.
//
// The go-ethereum library is free software: you can redistribute it and/or modify
// it under the terms of the GNU Lesser General Public License as published by
// the Free Software Foundation, either version 3 of the License, or
// (at your option) any later version.
//
// The go-ethereum library is distributed in the hope that it will be useful,
// but WITHOUT ANY WARRANTY; without even the implied warranty of
// MERCHANTABILITY or FITNESS FOR A PARTICULAR PURPOSE. See the
// GNU Lesser General Public License for more details.
//
// You should have received a copy of the GNU Lesser General Public License
// along with the go-ethereum library. If not, see <http://www.gnu.org/licenses/>.

// Package snapshot implements a journalled, dynamic state dump.
package snapshot

import (
	"bytes"
	"errors"
	"fmt"
	"sync"

	"github.com/ethereum/go-ethereum/common"
	"github.com/ethereum/go-ethereum/core/rawdb"
<<<<<<< HEAD
	"github.com/ethereum/go-ethereum/crypto"
=======
	"github.com/ethereum/go-ethereum/core/types"
>>>>>>> bed84606
	"github.com/ethereum/go-ethereum/ethdb"
	"github.com/ethereum/go-ethereum/log"
	"github.com/ethereum/go-ethereum/metrics"
	"github.com/ethereum/go-ethereum/rlp"
	"github.com/ethereum/go-ethereum/trie"
)

var (
	snapshotCleanAccountHitMeter   = metrics.NewRegisteredMeter("state/snapshot/clean/account/hit", nil)
	snapshotCleanAccountMissMeter  = metrics.NewRegisteredMeter("state/snapshot/clean/account/miss", nil)
	snapshotCleanAccountInexMeter  = metrics.NewRegisteredMeter("state/snapshot/clean/account/inex", nil)
	snapshotCleanAccountReadMeter  = metrics.NewRegisteredMeter("state/snapshot/clean/account/read", nil)
	snapshotCleanAccountWriteMeter = metrics.NewRegisteredMeter("state/snapshot/clean/account/write", nil)

	snapshotCleanStorageHitMeter   = metrics.NewRegisteredMeter("state/snapshot/clean/storage/hit", nil)
	snapshotCleanStorageMissMeter  = metrics.NewRegisteredMeter("state/snapshot/clean/storage/miss", nil)
	snapshotCleanStorageInexMeter  = metrics.NewRegisteredMeter("state/snapshot/clean/storage/inex", nil)
	snapshotCleanStorageReadMeter  = metrics.NewRegisteredMeter("state/snapshot/clean/storage/read", nil)
	snapshotCleanStorageWriteMeter = metrics.NewRegisteredMeter("state/snapshot/clean/storage/write", nil)

	snapshotDirtyAccountHitMeter   = metrics.NewRegisteredMeter("state/snapshot/dirty/account/hit", nil)
	snapshotDirtyAccountMissMeter  = metrics.NewRegisteredMeter("state/snapshot/dirty/account/miss", nil)
	snapshotDirtyAccountInexMeter  = metrics.NewRegisteredMeter("state/snapshot/dirty/account/inex", nil)
	snapshotDirtyAccountReadMeter  = metrics.NewRegisteredMeter("state/snapshot/dirty/account/read", nil)
	snapshotDirtyAccountWriteMeter = metrics.NewRegisteredMeter("state/snapshot/dirty/account/write", nil)

	snapshotDirtyStorageHitMeter   = metrics.NewRegisteredMeter("state/snapshot/dirty/storage/hit", nil)
	snapshotDirtyStorageMissMeter  = metrics.NewRegisteredMeter("state/snapshot/dirty/storage/miss", nil)
	snapshotDirtyStorageInexMeter  = metrics.NewRegisteredMeter("state/snapshot/dirty/storage/inex", nil)
	snapshotDirtyStorageReadMeter  = metrics.NewRegisteredMeter("state/snapshot/dirty/storage/read", nil)
	snapshotDirtyStorageWriteMeter = metrics.NewRegisteredMeter("state/snapshot/dirty/storage/write", nil)

	snapshotDirtyAccountHitDepthHist = metrics.NewRegisteredHistogram("state/snapshot/dirty/account/hit/depth", nil, metrics.NewExpDecaySample(1028, 0.015))

	snapshotFlushAccountItemMeter = metrics.NewRegisteredMeter("state/snapshot/flush/account/item", nil)
	snapshotFlushAccountSizeMeter = metrics.NewRegisteredMeter("state/snapshot/flush/account/size", nil)
	snapshotFlushStorageItemMeter = metrics.NewRegisteredMeter("state/snapshot/flush/storage/item", nil)
	snapshotFlushStorageSizeMeter = metrics.NewRegisteredMeter("state/snapshot/flush/storage/size", nil)

	snapshotBloomIndexTimer = metrics.NewRegisteredResettingTimer("state/snapshot/bloom/index", nil)
	snapshotBloomErrorGauge = metrics.NewRegisteredGaugeFloat64("state/snapshot/bloom/error", nil)

	snapshotBloomAccountTrueHitMeter  = metrics.NewRegisteredMeter("state/snapshot/bloom/account/truehit", nil)
	snapshotBloomAccountFalseHitMeter = metrics.NewRegisteredMeter("state/snapshot/bloom/account/falsehit", nil)
	snapshotBloomAccountMissMeter     = metrics.NewRegisteredMeter("state/snapshot/bloom/account/miss", nil)

	snapshotBloomStorageTrueHitMeter  = metrics.NewRegisteredMeter("state/snapshot/bloom/storage/truehit", nil)
	snapshotBloomStorageFalseHitMeter = metrics.NewRegisteredMeter("state/snapshot/bloom/storage/falsehit", nil)
	snapshotBloomStorageMissMeter     = metrics.NewRegisteredMeter("state/snapshot/bloom/storage/miss", nil)

	// ErrSnapshotStale is returned from data accessors if the underlying snapshot
	// layer had been invalidated due to the chain progressing forward far enough
	// to not maintain the layer's original state.
	ErrSnapshotStale = errors.New("snapshot stale")

	// ErrNotCoveredYet is returned from data accessors if the underlying snapshot
	// is being generated currently and the requested data item is not yet in the
	// range of accounts covered.
	ErrNotCoveredYet = errors.New("not covered yet")

	// ErrNotConstructed is returned if the callers want to iterate the snapshot
	// while the generation is not finished yet.
	ErrNotConstructed = errors.New("snapshot is not constructed")

	// errSnapshotCycle is returned if a snapshot is attempted to be inserted
	// that forms a cycle in the snapshot tree.
	errSnapshotCycle = errors.New("snapshot cycle")
)

// Snapshot represents the functionality supported by a snapshot storage layer.
type Snapshot interface {
	// Root returns the root hash for which this snapshot was made.
	Root() common.Hash

	// WaitAndGetVerifyRes will wait until the snapshot been verified and return verification result
	WaitAndGetVerifyRes() bool

	// Verified returns whether the snapshot is verified
	Verified() bool

	// MarkValid stores the verification result
	MarkValid()

	// CorrectAccounts updates account data for storing the correct data during pipecommit
	CorrectAccounts(map[common.Hash][]byte)

	// Account directly retrieves the account associated with a particular hash in
	// the snapshot slim data format.
	Account(hash common.Hash) (*types.SlimAccount, error)

	// Accounts directly retrieves all accounts in current snapshot in
	// the snapshot slim data format.
	Accounts() (map[common.Hash]*Account, error)

	// AccountRLP directly retrieves the account RLP associated with a particular
	// hash in the snapshot slim data format.
	AccountRLP(hash common.Hash) ([]byte, error)

	// Storage directly retrieves the storage data associated with a particular hash,
	// within a particular account.
	Storage(accountHash, storageHash common.Hash) ([]byte, error)

	// Parent returns the subsequent layer of a snapshot, or nil if the base was
	// reached.
	Parent() snapshot
}

// snapshot is the internal version of the snapshot data layer that supports some
// additional methods compared to the public API.
type snapshot interface {
	Snapshot

	// Update creates a new layer on top of the existing snapshot diff tree with
	// the specified data items.
	//
	// Note, the maps are retained by the method to avoid copying everything.
	Update(blockRoot common.Hash, destructs map[common.Hash]struct{}, accounts map[common.Hash][]byte, storage map[common.Hash]map[common.Hash][]byte, verified chan struct{}) *diffLayer

	// Journal commits an entire diff hierarchy to disk into a single journal entry.
	// This is meant to be used during shutdown to persist the snapshot without
	// flattening everything down (bad for reorgs).
	Journal(buffer *bytes.Buffer) (common.Hash, error)

	// Stale return whether this layer has become stale (was flattened across) or
	// if it's still live.
	Stale() bool

	// AccountIterator creates an account iterator over an arbitrary layer.
	AccountIterator(seek common.Hash) AccountIterator

	// StorageIterator creates a storage iterator over an arbitrary layer.
	StorageIterator(account common.Hash, seek common.Hash) (StorageIterator, bool)
}

// Config includes the configurations for snapshots.
type Config struct {
	CacheSize  int  // Megabytes permitted to use for read caches
	Recovery   bool // Indicator that the snapshots is in the recovery mode
	NoBuild    bool // Indicator that the snapshots generation is disallowed
	AsyncBuild bool // The snapshot generation is allowed to be constructed asynchronously
}

// Tree is an Ethereum state snapshot tree. It consists of one persistent base
// layer backed by a key-value store, on top of which arbitrarily many in-memory
// diff layers are topped. The memory diffs can form a tree with branching, but
// the disk layer is singleton and common to all. If a reorg goes deeper than the
// disk layer, everything needs to be deleted.
//
// The goal of a state snapshot is twofold: to allow direct access to account and
// storage data to avoid expensive multi-level trie lookups; and to allow sorted,
// cheap iteration of the account/storage tries for sync aid.
type Tree struct {
<<<<<<< HEAD
	diskdb   ethdb.KeyValueStore      // Persistent database to store the snapshot
	triedb   *trie.Database           // In-memory cache to access the trie through
	cache    int                      // Megabytes permitted to use for read caches
	layers   map[common.Hash]snapshot // Collection of all known layers
	lock     sync.RWMutex
	capLimit int
=======
	config Config                   // Snapshots configurations
	diskdb ethdb.KeyValueStore      // Persistent database to store the snapshot
	triedb *trie.Database           // In-memory cache to access the trie through
	layers map[common.Hash]snapshot // Collection of all known layers
	lock   sync.RWMutex
>>>>>>> bed84606

	// Test hooks
	onFlatten func() // Hook invoked when the bottom most diff layers are flattened
}

// New attempts to load an already existing snapshot from a persistent key-value
// store (with a number of memory layers from a journal), ensuring that the head
// of the snapshot matches the expected one.
//
<<<<<<< HEAD
// If the snapshot is missing or the disk layer is broken, the entire is deleted
// and will be reconstructed from scratch based on the tries in the key-value
// store, on a background thread. If the memory layers from the journal is not
// continuous with disk layer or the journal is missing, all diffs will be discarded
// iff it's in "recovery" mode, otherwise rebuild is mandatory.
func New(diskdb ethdb.KeyValueStore, triedb *trie.Database, cache, cap int, root common.Hash, async bool, rebuild bool, recovery, withoutTrie bool) (*Tree, error) {
	// Create a new, empty snapshot tree
	snap := &Tree{
		diskdb:   diskdb,
		triedb:   triedb,
		cache:    cache,
		capLimit: cap,
		layers:   make(map[common.Hash]snapshot),
=======
// If the snapshot is missing or the disk layer is broken, the snapshot will be
// reconstructed using both the existing data and the state trie.
// The repair happens on a background thread.
//
// If the memory layers in the journal do not match the disk layer (e.g. there is
// a gap) or the journal is missing, there are two repair cases:
//
//   - if the 'recovery' parameter is true, memory diff-layers and the disk-layer
//     will all be kept. This case happens when the snapshot is 'ahead' of the
//     state trie.
//   - otherwise, the entire snapshot is considered invalid and will be recreated on
//     a background thread.
func New(config Config, diskdb ethdb.KeyValueStore, triedb *trie.Database, root common.Hash) (*Tree, error) {
	// Create a new, empty snapshot tree
	snap := &Tree{
		config: config,
		diskdb: diskdb,
		triedb: triedb,
		layers: make(map[common.Hash]snapshot),
>>>>>>> bed84606
	}
	// Attempt to load a previously persisted snapshot and rebuild one if failed
<<<<<<< HEAD
	head, disabled, err := loadSnapshot(diskdb, triedb, cache, root, recovery, withoutTrie)
=======
	head, disabled, err := loadSnapshot(diskdb, triedb, root, config.CacheSize, config.Recovery, config.NoBuild)
>>>>>>> bed84606
	if disabled {
		log.Warn("Snapshot maintenance disabled (syncing)")
		return snap, nil
	}
	// Create the building waiter iff the background generation is allowed
	if !config.NoBuild && !config.AsyncBuild {
		defer snap.waitBuild()
	}
	if err != nil {
		log.Warn("Failed to load snapshot", "err", err)
		if !config.NoBuild {
			snap.Rebuild(root)
			return snap, nil
		}
		return nil, err // Bail out the error, don't rebuild automatically.
	}
	// Existing snapshot loaded, seed all the layers
	for head != nil {
		snap.layers[head.Root()] = head
		head = head.Parent()
	}
	log.Info("Snapshot loaded", "diskRoot", snap.diskRoot(), "root", root)
	return snap, nil
}

// waitBuild blocks until the snapshot finishes rebuilding. This method is meant
// to be used by tests to ensure we're testing what we believe we are.
func (t *Tree) waitBuild() {
	// Find the rebuild termination channel
	var done chan struct{}

	t.lock.RLock()
	for _, layer := range t.layers {
		if layer, ok := layer.(*diskLayer); ok {
			done = layer.genPending
			break
		}
	}
	t.lock.RUnlock()

	// Wait until the snapshot is generated
	if done != nil {
		<-done
	}
}

// Layers returns the number of layers
func (t *Tree) Layers() int {
	return len(t.layers)
}

// Disable interrupts any pending snapshot generator, deletes all the snapshot
// layers in memory and marks snapshots disabled globally. In order to resume
// the snapshot functionality, the caller must invoke Rebuild.
func (t *Tree) Disable() {
	// Interrupt any live snapshot layers
	t.lock.Lock()
	defer t.lock.Unlock()

	for _, layer := range t.layers {
		switch layer := layer.(type) {
		case *diskLayer:
			// If the base layer is generating, abort it
			if layer.genAbort != nil {
				abort := make(chan *generatorStats)
				layer.genAbort <- abort
				<-abort
			}
			// Layer should be inactive now, mark it as stale
			layer.lock.Lock()
			layer.stale = true
			layer.lock.Unlock()

		case *diffLayer:
			// If the layer is a simple diff, simply mark as stale
			layer.lock.Lock()
			layer.stale.Store(true)
			layer.lock.Unlock()

		default:
			panic(fmt.Sprintf("unknown layer type: %T", layer))
		}
	}
	t.layers = map[common.Hash]snapshot{}

	// Delete all snapshot liveness information from the database
	batch := t.diskdb.NewBatch()

	rawdb.WriteSnapshotDisabled(batch)
	rawdb.DeleteSnapshotRoot(batch)
	rawdb.DeleteSnapshotJournal(batch)
	rawdb.DeleteSnapshotGenerator(batch)
	rawdb.DeleteSnapshotRecoveryNumber(batch)
	// Note, we don't delete the sync progress

	if err := batch.Write(); err != nil {
		log.Crit("Failed to disable snapshots", "err", err)
	}
}

// Snapshot retrieves a snapshot belonging to the given block root, or nil if no
// snapshot is maintained for that block.
func (t *Tree) Snapshot(blockRoot common.Hash) Snapshot {
	t.lock.RLock()
	defer t.lock.RUnlock()

	return t.layers[blockRoot]
}

// Snapshots returns all visited layers from the topmost layer with specific
// root and traverses downward. The layer amount is limited by the given number.
// If nodisk is set, then disk layer is excluded.
func (t *Tree) Snapshots(root common.Hash, limits int, nodisk bool) []Snapshot {
	t.lock.RLock()
	defer t.lock.RUnlock()

	if limits == 0 {
		return nil
	}
	layer := t.layers[root]
	if layer == nil {
		return nil
	}
	var ret []Snapshot
	for {
		if _, isdisk := layer.(*diskLayer); isdisk && nodisk {
			break
		}
		ret = append(ret, layer)
		limits -= 1
		if limits == 0 {
			break
		}
		parent := layer.Parent()
		if parent == nil {
			break
		}
		layer = parent
	}
	return ret
}

func (t *Tree) Update(blockRoot common.Hash, parentRoot common.Hash, destructs map[common.Address]struct{}, accounts map[common.Address][]byte, storage map[common.Address]map[string][]byte, verified chan struct{}) error {
	hashDestructs, hashAccounts, hashStorage := transformSnapData(destructs, accounts, storage)
	return t.update(blockRoot, parentRoot, hashDestructs, hashAccounts, hashStorage, verified)
}

// Update adds a new snapshot into the tree, if that can be linked to an existing
// old parent. It is disallowed to insert a disk layer (the origin of all).
func (t *Tree) update(blockRoot common.Hash, parentRoot common.Hash, destructs map[common.Hash]struct{}, accounts map[common.Hash][]byte, storage map[common.Hash]map[common.Hash][]byte, verified chan struct{}) error {
	// Reject noop updates to avoid self-loops in the snapshot tree. This is a
	// special case that can only happen for Clique networks where empty blocks
	// don't modify the state (0 block subsidy).
	//
	// Although we could silently ignore this internally, it should be the caller's
	// responsibility to avoid even attempting to insert such a snapshot.
	if blockRoot == parentRoot {
		return errSnapshotCycle
	}
	// Generate a new snapshot on top of the parent
	parent := t.Snapshot(parentRoot)
	if parent == nil {
		return fmt.Errorf("parent [%#x] snapshot missing", parentRoot)
	}
	snap := parent.(snapshot).Update(blockRoot, destructs, accounts, storage, verified)

	// Save the new snapshot for later
	t.lock.Lock()
	defer t.lock.Unlock()

	t.layers[snap.root] = snap
	log.Debug("Snapshot updated", "blockRoot", blockRoot)
	return nil
}

func (t *Tree) CapLimit() int {
	return t.capLimit
}

// Cap traverses downwards the snapshot tree from a head block hash until the
// number of allowed layers are crossed. All layers beyond the permitted number
// are flattened downwards.
//
// Note, the final diff layer count in general will be one more than the amount
// requested. This happens because the bottom-most diff layer is the accumulator
// which may or may not overflow and cascade to disk. Since this last layer's
// survival is only known *after* capping, we need to omit it from the count if
// we want to ensure that *at least* the requested number of diff layers remain.
func (t *Tree) Cap(root common.Hash, layers int) error {
	// Retrieve the head snapshot to cap from
	snap := t.Snapshot(root)
	if snap == nil {
		return fmt.Errorf("snapshot [%#x] missing", root)
	}
	diff, ok := snap.(*diffLayer)
	if !ok {
		return fmt.Errorf("snapshot [%#x] is disk layer", root)
	}
	// If the generator is still running, use a more aggressive cap
	diff.origin.lock.RLock()
	if diff.origin.genMarker != nil && layers > 8 {
		layers = 8
	}
	diff.origin.lock.RUnlock()

	// Run the internal capping and discard all stale layers
	t.lock.Lock()
	defer t.lock.Unlock()

	// Flattening the bottom-most diff layer requires special casing since there's
	// no child to rewire to the grandparent. In that case we can fake a temporary
	// child for the capping and then remove it.
	if layers == 0 {
		// If full commit was requested, flatten the diffs and merge onto disk
		diff.lock.RLock()
		base := diffToDisk(diff.flatten().(*diffLayer))
		diff.lock.RUnlock()

		// Replace the entire snapshot tree with the flat base
		t.layers = map[common.Hash]snapshot{base.root: base}
		return nil
	}
	persisted := t.cap(diff, layers)

	// Remove any layer that is stale or links into a stale layer
	children := make(map[common.Hash][]common.Hash)
	for root, snap := range t.layers {
		if diff, ok := snap.(*diffLayer); ok {
			parent := diff.parent.Root()
			children[parent] = append(children[parent], root)
		}
	}
	var remove func(root common.Hash)
	remove = func(root common.Hash) {
		delete(t.layers, root)
		for _, child := range children[root] {
			remove(child)
		}
		delete(children, root)
	}
	for root, snap := range t.layers {
		if snap.Stale() {
			remove(root)
		}
	}
	// If the disk layer was modified, regenerate all the cumulative blooms
	if persisted != nil {
		var rebloom func(root common.Hash)
		rebloom = func(root common.Hash) {
			if diff, ok := t.layers[root].(*diffLayer); ok {
				diff.rebloom(persisted)
			}
			for _, child := range children[root] {
				rebloom(child)
			}
		}
		rebloom(persisted.root)
	}
	log.Debug("Snapshot capped", "root", root)
	return nil
}

// cap traverses downwards the diff tree until the number of allowed layers are
// crossed. All diffs beyond the permitted number are flattened downwards. If the
// layer limit is reached, memory cap is also enforced (but not before).
//
// The method returns the new disk layer if diffs were persisted into it.
//
// Note, the final diff layer count in general will be one more than the amount
// requested. This happens because the bottom-most diff layer is the accumulator
// which may or may not overflow and cascade to disk. Since this last layer's
// survival is only known *after* capping, we need to omit it from the count if
// we want to ensure that *at least* the requested number of diff layers remain.
func (t *Tree) cap(diff *diffLayer, layers int) *diskLayer {
	// Dive until we run out of layers or reach the persistent database
	for i := 0; i < layers-1; i++ {
		// If we still have diff layers below, continue down
		if parent, ok := diff.parent.(*diffLayer); ok {
			diff = parent
		} else {
			// Diff stack too shallow, return without modifications
			return nil
		}
	}
	// We're out of layers, flatten anything below, stopping if it's the disk or if
	// the memory limit is not yet exceeded.
	switch parent := diff.parent.(type) {
	case *diskLayer:
		return nil

	case *diffLayer:
		// Hold the write lock until the flattened parent is linked correctly.
		// Otherwise, the stale layer may be accessed by external reads in the
		// meantime.
		diff.lock.Lock()
		defer diff.lock.Unlock()

		// Flatten the parent into the grandparent. The flattening internally obtains a
		// write lock on grandparent.
		flattened := parent.flatten().(*diffLayer)
		t.layers[flattened.root] = flattened

		// Invoke the hook if it's registered. Ugly hack.
		if t.onFlatten != nil {
			t.onFlatten()
		}
		diff.parent = flattened
		if flattened.memory < aggregatorMemoryLimit {
			// Accumulator layer is smaller than the limit, so we can abort, unless
			// there's a snapshot being generated currently. In that case, the trie
			// will move from underneath the generator so we **must** merge all the
			// partial data down into the snapshot and restart the generation.
			if flattened.parent.(*diskLayer).genAbort == nil {
				return nil
			}
		}
	default:
		panic(fmt.Sprintf("unknown data layer: %T", parent))
	}
	// If the bottom-most layer is larger than our memory cap, persist to disk
	bottom := diff.parent.(*diffLayer)

	bottom.lock.RLock()
	base := diffToDisk(bottom)
	bottom.lock.RUnlock()

	t.layers[base.root] = base
	diff.parent = base
	return base
}

// diffToDisk merges a bottom-most diff into the persistent disk layer underneath
// it. The method will panic if called onto a non-bottom-most diff layer.
//
// The disk layer persistence should be operated in an atomic way. All updates should
// be discarded if the whole transition if not finished.
func diffToDisk(bottom *diffLayer) *diskLayer {
	var (
		base  = bottom.parent.(*diskLayer)
		batch = base.diskdb.NewBatch()
		stats *generatorStats
	)
	// If the disk layer is running a snapshot generator, abort it
	if base.genAbort != nil {
		abort := make(chan *generatorStats)
		base.genAbort <- abort
		stats = <-abort
	}
	// Put the deletion in the batch writer, flush all updates in the final step.
	rawdb.DeleteSnapshotRoot(batch)

	// Mark the original base as stale as we're going to create a new wrapper
	base.lock.Lock()
	if base.stale {
		panic("parent disk layer is stale") // we've committed into the same base from two children, boo
	}
	base.stale = true
	base.lock.Unlock()

	// Destroy all the destructed accounts from the database
	for hash := range bottom.destructSet {
		// Skip any account not covered yet by the snapshot
		if base.genMarker != nil && bytes.Compare(hash[:], base.genMarker) > 0 {
			continue
		}
		// Remove all storage slots
		rawdb.DeleteAccountSnapshot(batch, hash)
		base.cache.Set(hash[:], nil)

		it := rawdb.IterateStorageSnapshots(base.diskdb, hash)
		for it.Next() {
			key := it.Key()
			batch.Delete(key)
			base.cache.Del(key[1:])
			snapshotFlushStorageItemMeter.Mark(1)

			// Ensure we don't delete too much data blindly (contract can be
			// huge). It's ok to flush, the root will go missing in case of a
			// crash and we'll detect and regenerate the snapshot.
			if batch.ValueSize() > ethdb.IdealBatchSize {
				if err := batch.Write(); err != nil {
					log.Crit("Failed to write storage deletions", "err", err)
				}
				batch.Reset()
			}
		}
		it.Release()
	}
	// Push all updated accounts into the database
	for hash, data := range bottom.accountData {
		// Skip any account not covered yet by the snapshot
		if base.genMarker != nil && bytes.Compare(hash[:], base.genMarker) > 0 {
			continue
		}
		// Push the account to disk
		rawdb.WriteAccountSnapshot(batch, hash, data)
		base.cache.Set(hash[:], data)
		snapshotCleanAccountWriteMeter.Mark(int64(len(data)))

		snapshotFlushAccountItemMeter.Mark(1)
		snapshotFlushAccountSizeMeter.Mark(int64(len(data)))

		// Ensure we don't write too much data blindly. It's ok to flush, the
		// root will go missing in case of a crash and we'll detect and regen
		// the snapshot.
		if batch.ValueSize() > ethdb.IdealBatchSize {
			if err := batch.Write(); err != nil {
				log.Crit("Failed to write storage deletions", "err", err)
			}
			batch.Reset()
		}
	}
	// Push all the storage slots into the database
	for accountHash, storage := range bottom.storageData {
		// Skip any account not covered yet by the snapshot
		if base.genMarker != nil && bytes.Compare(accountHash[:], base.genMarker) > 0 {
			continue
		}
		// Generation might be mid-account, track that case too
		midAccount := base.genMarker != nil && bytes.Equal(accountHash[:], base.genMarker[:common.HashLength])

		for storageHash, data := range storage {
			// Skip any slot not covered yet by the snapshot
			if midAccount && bytes.Compare(storageHash[:], base.genMarker[common.HashLength:]) > 0 {
				continue
			}
			if len(data) > 0 {
				rawdb.WriteStorageSnapshot(batch, accountHash, storageHash, data)
				base.cache.Set(append(accountHash[:], storageHash[:]...), data)
				snapshotCleanStorageWriteMeter.Mark(int64(len(data)))
			} else {
				rawdb.DeleteStorageSnapshot(batch, accountHash, storageHash)
				base.cache.Set(append(accountHash[:], storageHash[:]...), nil)
			}
			snapshotFlushStorageItemMeter.Mark(1)
			snapshotFlushStorageSizeMeter.Mark(int64(len(data)))
		}
	}
	// Update the snapshot block marker and write any remainder data
	rawdb.WriteSnapshotRoot(batch, bottom.root)

	// Write out the generator progress marker and report
	journalProgress(batch, base.genMarker, stats)

	// Flush all the updates in the single db operation. Ensure the
	// disk layer transition is atomic.
	if err := batch.Write(); err != nil {
		log.Crit("Failed to write leftover snapshot", "err", err)
	}
	log.Debug("Journalled disk layer", "root", bottom.root, "complete", base.genMarker == nil)
	res := &diskLayer{
		root:       bottom.root,
		cache:      base.cache,
		diskdb:     base.diskdb,
		triedb:     base.triedb,
		genMarker:  base.genMarker,
		genPending: base.genPending,
	}
	// If snapshot generation hasn't finished yet, port over all the starts and
	// continue where the previous round left off.
	//
	// Note, the `base.genAbort` comparison is not used normally, it's checked
	// to allow the tests to play with the marker without triggering this path.
	if base.genMarker != nil && base.genAbort != nil {
		res.genMarker = base.genMarker
		res.genAbort = make(chan chan *generatorStats)
		go res.generate(stats)
	}
	return res
}

// Journal commits an entire diff hierarchy to disk into a single journal entry.
// This is meant to be used during shutdown to persist the snapshot without
// flattening everything down (bad for reorgs).
//
// The method returns the root hash of the base layer that needs to be persisted
// to disk as a trie too to allow continuing any pending generation op.
func (t *Tree) Journal(root common.Hash) (common.Hash, error) {
	// Retrieve the head snapshot to journal from var snap snapshot
	snap := t.Snapshot(root)
	if snap == nil {
		return common.Hash{}, fmt.Errorf("snapshot [%#x] missing", root)
	}
	// Wait the snapshot(difflayer) is verified, it means the account data also been refreshed with the correct data
	if !snap.WaitAndGetVerifyRes() {
		return common.Hash{}, ErrSnapshotStale
	}

	// Run the journaling
	t.lock.Lock()
	defer t.lock.Unlock()

	// Firstly write out the metadata of journal
	journal := new(bytes.Buffer)
	if err := rlp.Encode(journal, journalVersion); err != nil {
		return common.Hash{}, err
	}
	diskroot := t.diskRoot()
	if diskroot == (common.Hash{}) {
		return common.Hash{}, errors.New("invalid disk root")
	}
	// Secondly write out the disk layer root, ensure the
	// diff journal is continuous with disk.
	if err := rlp.Encode(journal, diskroot); err != nil {
		return common.Hash{}, err
	}
	// Finally write out the journal of each layer in reverse order.
	base, err := snap.(snapshot).Journal(journal)
	if err != nil {
		return common.Hash{}, err
	}
	// Store the journal into the database and return
	rawdb.WriteSnapshotJournal(t.diskdb, journal.Bytes())
	return base, nil
}

// Rebuild wipes all available snapshot data from the persistent database and
// discard all caches and diff layers. Afterwards, it starts a new snapshot
// generator with the given root hash.
func (t *Tree) Rebuild(root common.Hash) {
	t.lock.Lock()
	defer t.lock.Unlock()

	// Firstly delete any recovery flag in the database. Because now we are
	// building a brand new snapshot. Also reenable the snapshot feature.
	rawdb.DeleteSnapshotRecoveryNumber(t.diskdb)
	rawdb.DeleteSnapshotDisabled(t.diskdb)

	// Iterate over and mark all layers stale
	for _, layer := range t.layers {
		switch layer := layer.(type) {
		case *diskLayer:
			// If the base layer is generating, abort it and save
			if layer.genAbort != nil {
				abort := make(chan *generatorStats)
				layer.genAbort <- abort
				<-abort
			}
			// Layer should be inactive now, mark it as stale
			layer.lock.Lock()
			layer.stale = true
			layer.lock.Unlock()

		case *diffLayer:
			// If the layer is a simple diff, simply mark as stale
			layer.lock.Lock()
			layer.stale.Store(true)
			layer.lock.Unlock()

		default:
			panic(fmt.Sprintf("unknown layer type: %T", layer))
		}
	}
	// Start generating a new snapshot from scratch on a background thread. The
	// generator will run a wiper first if there's not one running right now.
	log.Info("Rebuilding state snapshot")
	t.layers = map[common.Hash]snapshot{
		root: generateSnapshot(t.diskdb, t.triedb, t.config.CacheSize, root),
	}
}

// AccountIterator creates a new account iterator for the specified root hash and
// seeks to a starting account hash.
func (t *Tree) AccountIterator(root common.Hash, seek common.Hash) (AccountIterator, error) {
	ok, err := t.generating()
	if err != nil {
		return nil, err
	}
	if ok {
		return nil, ErrNotConstructed
	}
	return newFastAccountIterator(t, root, seek)
}

// StorageIterator creates a new storage iterator for the specified root hash and
// account. The iterator will be move to the specific start position.
func (t *Tree) StorageIterator(root common.Hash, account common.Hash, seek common.Hash) (StorageIterator, error) {
	ok, err := t.generating()
	if err != nil {
		return nil, err
	}
	if ok {
		return nil, ErrNotConstructed
	}
	return newFastStorageIterator(t, root, account, seek)
}

// Verify iterates the whole state(all the accounts as well as the corresponding storages)
// with the specific root and compares the re-computed hash with the original one.
func (t *Tree) Verify(root common.Hash) error {
	acctIt, err := t.AccountIterator(root, common.Hash{})
	if err != nil {
		return err
	}
	defer acctIt.Release()

	got, err := generateTrieRoot(nil, "", acctIt, common.Hash{}, stackTrieGenerate, func(db ethdb.KeyValueWriter, accountHash, codeHash common.Hash, stat *generateStats) (common.Hash, error) {
		storageIt, err := t.StorageIterator(root, accountHash, common.Hash{})
		if err != nil {
			return common.Hash{}, err
		}
		defer storageIt.Release()

		hash, err := generateTrieRoot(nil, "", storageIt, accountHash, stackTrieGenerate, nil, stat, false)
		if err != nil {
			return common.Hash{}, err
		}
		return hash, nil
	}, newGenerateStats(), true)

	if err != nil {
		return err
	}
	if got != root {
		return fmt.Errorf("state root hash mismatch: got %x, want %x", got, root)
	}
	return nil
}

// disklayer is an internal helper function to return the disk layer.
// The lock of snapTree is assumed to be held already.
func (t *Tree) disklayer() *diskLayer {
	var snap snapshot
	for _, s := range t.layers {
		snap = s
		break
	}
	if snap == nil {
		return nil
	}
	switch layer := snap.(type) {
	case *diskLayer:
		return layer
	case *diffLayer:
		return layer.origin
	default:
		panic(fmt.Sprintf("%T: undefined layer", snap))
	}
}

// diskRoot is a internal helper function to return the disk layer root.
// The lock of snapTree is assumed to be held already.
func (t *Tree) diskRoot() common.Hash {
	disklayer := t.disklayer()
	if disklayer == nil {
		return common.Hash{}
	}
	return disklayer.Root()
}

// generating is an internal helper function which reports whether the snapshot
// is still under the construction.
func (t *Tree) generating() (bool, error) {
	t.lock.Lock()
	defer t.lock.Unlock()

	layer := t.disklayer()
	if layer == nil {
		return false, errors.New("disk layer is missing")
	}
	layer.lock.RLock()
	defer layer.lock.RUnlock()
	return layer.genMarker != nil, nil
}

// DiskRoot is a external helper function to return the disk layer root.
func (t *Tree) DiskRoot() common.Hash {
	t.lock.Lock()
	defer t.lock.Unlock()

	return t.diskRoot()
}

// TODO we can further improve it when the set is very large
func transformSnapData(destructs map[common.Address]struct{}, accounts map[common.Address][]byte,
	storage map[common.Address]map[string][]byte) (map[common.Hash]struct{}, map[common.Hash][]byte,
	map[common.Hash]map[common.Hash][]byte) {
	hasher := crypto.NewKeccakState()
	hashDestructs := make(map[common.Hash]struct{}, len(destructs))
	hashAccounts := make(map[common.Hash][]byte, len(accounts))
	hashStorages := make(map[common.Hash]map[common.Hash][]byte, len(storage))
	for addr := range destructs {
		hashDestructs[crypto.Keccak256Hash(addr[:])] = struct{}{}
	}
	for addr, account := range accounts {
		hashAccounts[crypto.Keccak256Hash(addr[:])] = account
	}
	for addr, accountStore := range storage {
		hashStorage := make(map[common.Hash][]byte, len(accountStore))
		for k, v := range accountStore {
			hashStorage[crypto.HashData(hasher, []byte(k))] = v
		}
		hashStorages[crypto.Keccak256Hash(addr[:])] = hashStorage
	}
	return hashDestructs, hashAccounts, hashStorages
}<|MERGE_RESOLUTION|>--- conflicted
+++ resolved
@@ -25,11 +25,7 @@
 
 	"github.com/ethereum/go-ethereum/common"
 	"github.com/ethereum/go-ethereum/core/rawdb"
-<<<<<<< HEAD
-	"github.com/ethereum/go-ethereum/crypto"
-=======
 	"github.com/ethereum/go-ethereum/core/types"
->>>>>>> bed84606
 	"github.com/ethereum/go-ethereum/ethdb"
 	"github.com/ethereum/go-ethereum/log"
 	"github.com/ethereum/go-ethereum/metrics"
@@ -122,7 +118,7 @@
 
 	// Accounts directly retrieves all accounts in current snapshot in
 	// the snapshot slim data format.
-	Accounts() (map[common.Hash]*Account, error)
+	Accounts() (map[common.Hash]*types.SlimAccount, error)
 
 	// AccountRLP directly retrieves the account RLP associated with a particular
 	// hash in the snapshot slim data format.
@@ -182,20 +178,12 @@
 // storage data to avoid expensive multi-level trie lookups; and to allow sorted,
 // cheap iteration of the account/storage tries for sync aid.
 type Tree struct {
-<<<<<<< HEAD
+	config   Config                   // Snapshots configurations
 	diskdb   ethdb.KeyValueStore      // Persistent database to store the snapshot
 	triedb   *trie.Database           // In-memory cache to access the trie through
-	cache    int                      // Megabytes permitted to use for read caches
 	layers   map[common.Hash]snapshot // Collection of all known layers
 	lock     sync.RWMutex
 	capLimit int
-=======
-	config Config                   // Snapshots configurations
-	diskdb ethdb.KeyValueStore      // Persistent database to store the snapshot
-	triedb *trie.Database           // In-memory cache to access the trie through
-	layers map[common.Hash]snapshot // Collection of all known layers
-	lock   sync.RWMutex
->>>>>>> bed84606
 
 	// Test hooks
 	onFlatten func() // Hook invoked when the bottom most diff layers are flattened
@@ -205,21 +193,6 @@
 // store (with a number of memory layers from a journal), ensuring that the head
 // of the snapshot matches the expected one.
 //
-<<<<<<< HEAD
-// If the snapshot is missing or the disk layer is broken, the entire is deleted
-// and will be reconstructed from scratch based on the tries in the key-value
-// store, on a background thread. If the memory layers from the journal is not
-// continuous with disk layer or the journal is missing, all diffs will be discarded
-// iff it's in "recovery" mode, otherwise rebuild is mandatory.
-func New(diskdb ethdb.KeyValueStore, triedb *trie.Database, cache, cap int, root common.Hash, async bool, rebuild bool, recovery, withoutTrie bool) (*Tree, error) {
-	// Create a new, empty snapshot tree
-	snap := &Tree{
-		diskdb:   diskdb,
-		triedb:   triedb,
-		cache:    cache,
-		capLimit: cap,
-		layers:   make(map[common.Hash]snapshot),
-=======
 // If the snapshot is missing or the disk layer is broken, the snapshot will be
 // reconstructed using both the existing data and the state trie.
 // The repair happens on a background thread.
@@ -232,21 +205,16 @@
 //     state trie.
 //   - otherwise, the entire snapshot is considered invalid and will be recreated on
 //     a background thread.
-func New(config Config, diskdb ethdb.KeyValueStore, triedb *trie.Database, root common.Hash) (*Tree, error) {
-	// Create a new, empty snapshot tree
+func New(config Config, diskdb ethdb.KeyValueStore, triedb *trie.Database, root common.Hash, cap int, withoutTrie bool) (*Tree, error) {
 	snap := &Tree{
-		config: config,
-		diskdb: diskdb,
-		triedb: triedb,
-		layers: make(map[common.Hash]snapshot),
->>>>>>> bed84606
+		config:   config,
+		diskdb:   diskdb,
+		triedb:   triedb,
+		capLimit: cap,
+		layers:   make(map[common.Hash]snapshot),
 	}
 	// Attempt to load a previously persisted snapshot and rebuild one if failed
-<<<<<<< HEAD
-	head, disabled, err := loadSnapshot(diskdb, triedb, cache, root, recovery, withoutTrie)
-=======
-	head, disabled, err := loadSnapshot(diskdb, triedb, root, config.CacheSize, config.Recovery, config.NoBuild)
->>>>>>> bed84606
+	head, disabled, err := loadSnapshot(diskdb, triedb, root, config.CacheSize, config.Recovery, config.NoBuild, withoutTrie)
 	if disabled {
 		log.Warn("Snapshot maintenance disabled (syncing)")
 		return snap, nil
@@ -389,9 +357,8 @@
 	return ret
 }
 
-func (t *Tree) Update(blockRoot common.Hash, parentRoot common.Hash, destructs map[common.Address]struct{}, accounts map[common.Address][]byte, storage map[common.Address]map[string][]byte, verified chan struct{}) error {
-	hashDestructs, hashAccounts, hashStorage := transformSnapData(destructs, accounts, storage)
-	return t.update(blockRoot, parentRoot, hashDestructs, hashAccounts, hashStorage, verified)
+func (t *Tree) Update(blockRoot common.Hash, parentRoot common.Hash, hashDestructs map[common.Hash]struct{}, accounts map[common.Hash][]byte, storages map[common.Hash]map[common.Hash][]byte, verified chan struct{}) error {
+	return t.update(blockRoot, parentRoot, hashDestructs, accounts, storages, verified)
 }
 
 // Update adds a new snapshot into the tree, if that can be linked to an existing
@@ -918,28 +885,4 @@
 	defer t.lock.Unlock()
 
 	return t.diskRoot()
-}
-
-// TODO we can further improve it when the set is very large
-func transformSnapData(destructs map[common.Address]struct{}, accounts map[common.Address][]byte,
-	storage map[common.Address]map[string][]byte) (map[common.Hash]struct{}, map[common.Hash][]byte,
-	map[common.Hash]map[common.Hash][]byte) {
-	hasher := crypto.NewKeccakState()
-	hashDestructs := make(map[common.Hash]struct{}, len(destructs))
-	hashAccounts := make(map[common.Hash][]byte, len(accounts))
-	hashStorages := make(map[common.Hash]map[common.Hash][]byte, len(storage))
-	for addr := range destructs {
-		hashDestructs[crypto.Keccak256Hash(addr[:])] = struct{}{}
-	}
-	for addr, account := range accounts {
-		hashAccounts[crypto.Keccak256Hash(addr[:])] = account
-	}
-	for addr, accountStore := range storage {
-		hashStorage := make(map[common.Hash][]byte, len(accountStore))
-		for k, v := range accountStore {
-			hashStorage[crypto.HashData(hasher, []byte(k))] = v
-		}
-		hashStorages[crypto.Keccak256Hash(addr[:])] = hashStorage
-	}
-	return hashDestructs, hashAccounts, hashStorages
 }